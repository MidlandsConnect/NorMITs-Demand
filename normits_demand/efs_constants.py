--- conflicted
+++ resolved
@@ -273,11 +273,7 @@
 
 # YEARS
 BASE_YEAR = 2018
-FUTURE_YEARS = [2027, 2033, 2040, 2050]
-<<<<<<< HEAD
-=======
 FUTURE_YEARS = [2033, 2040, 2050]
->>>>>>> 046b37ad
 
 # HB efs_consts
 HB_PURPOSES_NEEDED = ALL_HB_P
