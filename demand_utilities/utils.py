# -*- coding: utf-8 -*-
"""
Created on: Fri September 11 12:05:31 2020
Updated on:

Original author: Ben Taylor
Last update made by:
Other updates made by:

File purpose:
General utils for use in EFS.
TODO: After integrations with TMS, combine with old_tms.utils.py
  to create a general utils file
"""

import os
import re
import shutil
import random

import pandas as pd
import numpy as np

from typing import Any
from typing import List
from typing import Dict
from typing import Tuple
from typing import Union
from typing import Iterable
from typing import Iterator

<<<<<<< HEAD
from pathlib import Path

=======
from math import isclose
>>>>>>> 51a48673

from tqdm import tqdm
from itertools import product
from collections import defaultdict


import efs_constants as consts

# Can call tms pa_to_od.py functions from here
from old_tms.utils import *

# TODO: Utils is getting big. Refactor into smaller, more specific modules


class NormitsDemandError(Exception):
    """
    Base Exception for all custom NotMITS demand errors
    """

    def __init__(self, message=None):
        self.message = message
        super().__init__(self.message)


def validate_seg_level(seg_level: str) -> str:
    """
    Tidies up seg_level and raises an exception if not a valid name

    Parameters
    ----------
    seg_level:
        The name of the segmentation level to validate

    Returns
    -------
    seg_level:
        seg_level with both strip and lower applied to remove any whitespace
        and make it all lowercase

    Raises
    -------
    ValueError:
        If seg_level is not a valid name for a level of segmentation
    """
    # Init
    seg_level = seg_level.strip().lower()

    if seg_level not in consts.SEG_LEVELS:
        raise ValueError(
            "%s is not a valid name for a level of segmentation" % seg_level
        )
    return seg_level


def validate_zoning_system(zoning_system: str) -> str:
    """
    Tidies up zoning_system and raises an exception if not a valid name

    Parameters
    ----------
    zoning_system:
        The name of the zoning system to validate

    Returns
    -------
    zoning_system:
        zoning_system with both strip and lower applied to remove any
        whitespace and make it all lowercase

    Raises
    -------
    ValueError:
        If zoning_system is not a valid name for a zoning system
    """
    # Init
    zoning_system = zoning_system.strip().lower()

    if zoning_system not in consts.ZONING_SYSTEMS:
        raise ValueError("%s is not a valid name for a zoning system"
                         % zoning_system)
    return zoning_system


def validate_model_name(model_name: str) -> str:
    """
    Tidies up model_name and raises an exception if not a valid name

    Parameters
    ----------
    model_name:
        The the model name to validate

    Returns
    -------
    model_name:
        model_name with both strip and lower applied to remove any
        whitespace and make it all lowercase

    Raises
    -------
    ValueError:
        If model_name is not a valid name for a model
    """
    # Init
    model_name = model_name.strip().lower()

    if model_name not in consts.MODEL_NAMES:
        raise ValueError("%s is not a valid name for a model"
                         % model_name)
    return model_name


def validate_user_class(user_class: str) -> str:
    """
    Tidies up user_class and raises an exception if not a valid name

    Parameters
    ----------
    user_class:
        The name of the user class to validate

    Returns
    -------
    seg_level:
        user_class with both strip and lower applied to remove any whitespace
        and make it all lowercase

    Raises
    -------
    ValueError:
        If user_class is not a valid name for a level of segmentation
    """
    # Init
    user_class = user_class.strip().lower()

    if user_class not in consts.USER_CLASSES:
        raise ValueError("%s is not a valid name for user class" % user_class)
    return user_class


def validate_vdm_seg_params(seg_params: Dict[str, Any]) -> Dict[str, Any]:
    """
    Validates and cleans seg_params ready for a loop_generator

    Parameters
    ----------
    seg_params:
        Dictionary of vdm seg params to be cleaned.

    Returns
    -------
    valid_seg_params:
        cleaned version of the given seg_params. If a key did not exist that
        is needed, [None] is added as the value.
    """
    # Init
    seg_params = seg_params.copy()
    valid_segmentation = [
        "to_needed",
        "uc_needed",
        "m_needed",
        "ca_needed",
        "tp_needed",
    ]

    for seg in valid_segmentation:
        if seg_params.get(seg) is None:
            seg_params[seg] = [None]

    return seg_params


def build_io_paths(
    import_location: str,
    export_location: str,
    model_name: str,
    iter_name: str,
    demand_version: str,
    demand_dir_name: str = "NorMITs Demand",
) -> Tuple[dict, dict, dict]:
    """
    Builds three dictionaries of paths to the locations of all inputs and
    outputs for EFS

    Parameters
    ----------
    import_location:
        The directory the import directory exists - a dir named
        self._out_dir (NorMITs Demand) should exist here. Usually
        a drive name e.g. Y:/

    export_location:
        The directory to create the new output directory in - a dir named
        self._out_dir (NorMITs Demand) should exist here. Usually
        a drive name e.g. Y:/

    model_name:
        TfN model name in use e.g. norms or noham

    iter_name:
        The name of the iteration being run. Usually of the format iterx,
        where x is a number, e.g. iter3

    demand_version:
        Version number of NorMITs Demand being run - this is used to generate
        the correct output path.

    demand_dir_name:
        The name used for the NorMITs Demand input/output directories.


    Returns
    -------
    imports:
        Dictionary of import paths with the following keys:
        imports, lookups, seed_dists, default

    exports:
        Dictionary of export paths with the following keys:
        productions, attractions, pa, od, pa_24, od_24, sectors

    params:
        Dictionary of parameter export paths with the following keys:
        compile, tours

    """
    # TODO: Tidy up Y:/ drive imports/inputs folders after contract
    # Init
    model_name = model_name.lower()

    # ## IMPORT PATHS ## #
    # Attraction weights are a bit special, we get these directly from
    # TMS to ensure they are the same - update this on integration
    temp_model_name = "norms" if model_name == "norms_2015" else model_name
    tms_path_parts = [
        import_location,
        "NorMITs Synthesiser",
        temp_model_name,
        "Model Zone Lookups",
        "attraction_weights.csv",
    ]
    a_weights_path = os.path.join(*tms_path_parts)

    # Generate import and export paths
    model_home = os.path.join(import_location, demand_dir_name)
    import_home = os.path.join(model_home, "import")
    input_home = os.path.join(model_home, "inputs", "default")

    imports = {
        "home": import_home,
        "default_inputs": input_home,
        "tp_splits": os.path.join(import_home, "tp_splits"),
        "zone_translation": os.path.join(import_home, "zone_translation"),
        "lookups": os.path.join(model_home, "lookup"),
        "seed_dists": os.path.join(import_home, model_name, "seed_distributions"),
        "zoning": os.path.join(input_home, "zoning"),
        "a_weights": a_weights_path,
    }

    #  ## EXPORT PATHS ## #
    # Create home paths
    fname_parts = [
        export_location,
        demand_dir_name,
        model_name,
        demand_version + "-EFS_Output",
        iter_name,
    ]
    export_home = os.path.join(*fname_parts)
    matrices_home = os.path.join(export_home, "Matrices")
    post_me_home = os.path.join(matrices_home, "Post-ME Matrices")

    # Create consistent filenames
    pa = "PA Matrices"
    pa_24 = "24hr PA Matrices"
    od = "OD Matrices"
    od_24 = "24hr OD Matrices"
    compiled = "Compiled"
    aggregated = "Aggregated"

    exports = {
<<<<<<< HEAD
        "home": export_home,
        "productions": os.path.join(export_home, "Productions"),
        "attractions": os.path.join(export_home, "Attractions"),
        "sectors": os.path.join(export_home, "Sectors"),
        "audits": os.path.join(export_home, "Audits"),
        "reports": os.path.join(export_home, "Reports"),
=======
        'home': export_home,
        'productions': os.path.join(export_home, 'Productions'),
        'attractions': os.path.join(export_home, 'Attractions'),
        'sectors': os.path.join(export_home, 'Sectors'),
        'print_audits': os.path.join(export_home, 'Audits'),

>>>>>>> 51a48673
        # Pre-ME
        "pa": os.path.join(matrices_home, pa),
        "pa_24": os.path.join(matrices_home, pa_24),
        "od": os.path.join(matrices_home, od),
        "od_24": os.path.join(matrices_home, od_24),
        "compiled_od": os.path.join(matrices_home, " ".join([compiled, od])),
        "aggregated_pa_24": os.path.join(matrices_home, " ".join([aggregated, pa_24])),
        "aggregated_od": os.path.join(matrices_home, " ".join([aggregated, od])),
    }

    for _, path in exports.items():
        create_folder(path, chDir=False)

    # Post-ME
    compiled_od_path = os.path.join(post_me_home, " ".join([compiled, od]))
    post_me_exports = {
        "pa": os.path.join(post_me_home, pa),
        "pa_24": os.path.join(post_me_home, pa_24),
        "od": os.path.join(post_me_home, od),
        "od_24": os.path.join(post_me_home, od_24),
        "compiled_od": compiled_od_path,
        "model_output": os.path.join(compiled_od_path, "".join(["from_", model_name])),
    }

    for _, path in post_me_exports.items():
        create_folder(path, chDir=False)

    # Combine into full export dict
    exports["post_me"] = post_me_exports

    # ## PARAMS OUT ## #
    param_home = os.path.join(export_home, "Params")

    params = {
        "home": param_home,
        "compile": os.path.join(param_home, "Compile Params"),
        "tours": os.path.join(param_home, "Tour Proportions"),
    }
    for _, path in params.items():
        create_folder(path, chDir=False)

    return imports, exports, params


<<<<<<< HEAD
def grow_to_future_years(
    base_year_df: pd.DataFrame,
    growth_df: pd.DataFrame,
    base_year: str,
    future_years: List[str],
    growth_merge_col: str = "msoa_zone_id",
    no_neg_growth: bool = True,
    infill: float = 0.001,
) -> pd.DataFrame:
=======
def grow_to_future_years(base_year_df: pd.DataFrame,
                         growth_df: pd.DataFrame,
                         base_year: str,
                         future_years: List[str],
                         growth_merge_cols: Union[str, List[str]] = 'msoa_zone_id',
                         no_neg_growth: bool = True,
                         infill: float = 0.001,
                         ) -> pd.DataFrame:
>>>>>>> 51a48673
    """
    Grows the base_year dataframe using the growth_dataframe to produce future
    year values.

    Can ensure there is no negative growth through an infill if requested.

    Parameters
    ----------
    base_year_df:
        Dataframe containing the base year values. The column named with
        base_year value will be grown.

    growth_df:
        Dataframe containing the growth factors for future_years. The base year
        population will be multiplied by these factors to produce future year
        growth.

    base_year:
        The column name containing the base year data in base_year_df and
        growth_df.

    future_years:
        The columns names containing the future year data in growth_df.

    growth_merge_cols:
        The name of the column(s) to merge the base_year_df and growth_df
        dataframes. This is usually the model_zone column plus any further
        segmentation

    no_neg_growth:
        Whether to ensure there is no negative growth. If True, any growth
        values below 0 will be replaced with infill.

    infill:
        If no_neg_growth is True, this value will be used to replace all values
        that are less than 0.

    Returns
    -------
    grown_df:
        base_year_df extended to include future_years, which will contain the
        base year data grown by the factors provided in growth_df.
    """
    # Init
    all_years = [base_year] + future_years

    # Get the growth factors based from base year
    growth_df = convert_growth_off_base_year(growth_df, base_year, future_years)

    # Convert growth factors to growth values
    grown_df = get_growth_values(
<<<<<<< HEAD
        base_year_df, growth_df, base_year, future_years, merge_col=growth_merge_col
=======
        base_year_df,
        growth_df,
        base_year,
        future_years,
        merge_cols=growth_merge_cols
>>>>>>> 51a48673
    )

    # Ensure there is no minus growth
    if no_neg_growth:
        for year in all_years:
            mask = grown_df[year] < 0
            grown_df.loc[mask, year] = infill

    # Add base year back in to get full grown values
    grown_df = growth_recombination(
        grown_df,
        base_year_col=base_year,
        future_year_cols=future_years,
        drop_base_year=False,
    )

    return grown_df


def convert_msoa_naming(
    df: pd.DataFrame,
    msoa_col_name: str,
    msoa_path: str,
    msoa_str_col: str = "model_zone_code",
    msoa_int_col: str = "model_zone_id",
    to: str = "string",
) -> pd.DataFrame:
    """
    Returns df with the msoa zoning given converted to either string or int
    names, as requested.

    Parameters
    ----------
    df:
        The dataframe to convert. Must have a column named as msoa_col_name

    msoa_col_name:
        The name of the column in df to convert.

    msoa_path:
        The full path to the file to use to do the conversion.

    msoa_str_col:
        The name of the column in msoa_path file which contains the string
        names for all msoa zones.

    msoa_int_col:
        The name of the column in msoa_path file which contains the integer
        ids for all msoa zones.

    to:
        The format to convert to. Supports either 'int' or 'string'.

    Returns
    -------
    converted_df:
        df, in the same order, but the msoa_col_name has been converted to the
        desired format.
    """
    # Init
    column_order = list(df)
    to = to.strip().lower()

    # Rename everything to make sure there are no clashes
    df = df.rename(columns={msoa_col_name: "df_msoa"})

    # Read in MSOA conversion file
    msoa_zones = pd.read_csv(msoa_path).rename(
        columns={msoa_str_col: "msoa_string", msoa_int_col: "msoa_int"}
    )

<<<<<<< HEAD
    if to == "string":
        merge_col = "msoa_int"
        keep_col = "msoa_string"
    elif to == "int":
        merge_col = "msoa_string"
        keep_col = "msoa_int"
=======
    if to == 'string' or to == 'str':
        merge_col = 'msoa_int'
        keep_col = 'msoa_string'
    elif to == 'integer' or to == 'int':
        merge_col = 'msoa_string'
        keep_col = 'msoa_int'
>>>>>>> 51a48673
    else:
        raise ValueError(
            "Invalid value received. Do not know how to convert " "to '%s'" % str(to)
        )

    # Convert MSOA strings to id numbers
    df = pd.merge(df, msoa_zones, left_on="df_msoa", right_on=merge_col)

    # Drop unneeded columns and rename
    df = df.drop(columns=["df_msoa", merge_col])
    df = df.rename(columns={keep_col: msoa_col_name})

    return df.reindex(column_order, axis="columns")


def growth_recombination(
    df: pd.DataFrame,
    base_year_col: str,
    future_year_cols: List[str],
    in_place: bool = False,
    drop_base_year: bool = True,
) -> pd.DataFrame:
    """
    Combines the future year and base year column values to give full
    future year values

     e.g. base year will get 0 + base_year_population

    Parameters
    ----------
    df:
        The dataframe containing the data to be combined

    base_year_col:
        Which column in df contains the base year data

    future_year_cols:
        A list of all the growth columns in df to convert

    in_place:
        Whether to do the combination in_place, or make a copy of
        df to return

    drop_base_year:
        Whether to drop the base year column or not before returning.

    Returns
    -------
    growth_df:
        Dataframe with full growth values for all_year_cols.
    """
    if not in_place:
        df = df.copy()

    for year in future_year_cols:
        df[year] += df[base_year_col]

    if drop_base_year:
        df = df.drop(labels=base_year_col, axis=1)

    return df


def get_grown_values(
    base_year_df: pd.DataFrame,
    growth_df: pd.DataFrame,
    base_year_col: str,
    future_years: List[str],
    merge_col: str = "model_zone_id",
) -> pd.DataFrame:
    """
    Returns base_year_df extended to include the grown values in
    future_year_cols

    Parameters
    ----------
    base_year_df:
        Dataframe containing the base year data. Must have at least 2 columns
        of merge_col, and base_year_col

    growth_df:
        Dataframe containing the growth factors over base year for all future
        years i.e. The base year column would be 1 as it cannot grow over
        itself. Must have at least the following cols: merge_col and all
        future_year_cols.

    base_year_col:
        The column name that the base year data is in

    future_years:
        The columns names that contain the growth factor data for base and
        future years.

    merge_col:
        Name of the column to merge base_year_df and growth_df on.

    Returns
    -------
    Grown_values_df:
        base_year_df extended and populated with the future_year_cols
        columns.
    """
    # Init
    base_year_df = base_year_df.copy()
    growth_df = growth_df.copy()

    # CREATE GROWN DATAFRAME
    grown_df = pd.merge(base_year_df, growth_df, on=merge_col)

    for year in future_years:
        grown_df[year] *= grown_df.loc[base_year_col]
    return grown_df


<<<<<<< HEAD
def get_growth_values(
    base_year_df: pd.DataFrame,
    growth_df: pd.DataFrame,
    base_year_col: str,
    future_year_cols: List[str],
    merge_col: str = "model_zone_id",
) -> pd.DataFrame:
=======
def get_growth_values(base_year_df: pd.DataFrame,
                      growth_df: pd.DataFrame,
                      base_year_col: str,
                      future_year_cols: List[str],
                      merge_cols: Union[str, List[str]] = 'model_zone_id'
                      ) -> pd.DataFrame:
>>>>>>> 51a48673
    """
    Returns base_year_df extended to include the growth values in
    future_year_cols

    Parameters
    ----------
    base_year_df:
        Dataframe containing the base year data. Must have at least 2 columns
        of merge_col, and base_year_col

    growth_df:
        Dataframe containing the growth factors over base year for all future
        years i.e. The base year column would be 1 as it cannot grow over
        itself. Must have at least the following cols: merge_col and all
        future_year_cols.

    base_year_col:
        The column name that the base year data is in

    future_year_cols:
        The columns names that contain the future year growth factor data.

    merge_cols:
        Name of the column(s) to merge base_year_df and growth_df on.

    Returns
    -------
    Growth_values_df:
        base_year_df extended and populated with the future_year_cols
        columns.
    """
    # Init
    base_year_df = base_year_df.copy()
    growth_df = growth_df.copy()
    base_year_pop = base_year_df[base_year_col].sum()

    base_year_df.columns = base_year_df.columns.astype(str)
    growth_df.columns = growth_df.columns.astype(str)

    # Avoid clashes in the base year
    if base_year_col in growth_df:
        growth_df = growth_df.drop(base_year_col, axis="columns")

    # Avoid future year clashes
    base_year_df = base_year_df.drop(future_year_cols, axis="columns", errors="ignore")

    # Merge on merge col
<<<<<<< HEAD
    growth_values = pd.merge(base_year_df, growth_df, on=merge_col)
=======
    growth_values = pd.merge(base_year_df, growth_df, on=merge_cols)
>>>>>>> 51a48673

    # Grow base year value by values given in growth_df - 1
    # -1 so we get growth values. NOT growth values + base year
    for year in future_year_cols:
<<<<<<< HEAD
        growth_values[year] = (growth_values[year] - 1) * growth_values[base_year_col]
=======
        growth_values[year] = (
                (growth_values[year] - 1)
                *
                growth_values[base_year_col]
        )

    # If these don't match, something has gone wrong
    new_by_pop = growth_values[base_year_col].sum()
    if not is_almost_equal(base_year_pop, new_by_pop):
        raise NormitsDemandError(
            "Base year totals have changed before and after growing the "
            "future years - something must have gone wrong. Perhaps the "
            "merge columns are wrong and data is being replicated.\n"
            "Total base year before growth:\t %.4f\n"
            "Total base year after growth:\t %.4f\n"
            % (base_year_pop, new_by_pop)
        )
>>>>>>> 51a48673

    return growth_values


def convert_growth_off_base_year(
    growth_df: pd.DataFrame, base_year: str, future_years: List[str]
) -> pd.DataFrame:
    """
    Converts the multiplicative growth value of each future_years to be
    based off of the base year.

    Parameters
    ----------
    growth_df:
        The starting dataframe containing the growth values of all_years
        and base_year

    base_year:
        The new base year to base all the all_years growth off of.

    future_years:
        The years in growth_dataframe to convert to be based off of
        base_year growth

    Returns
    -------
    converted_growth_dataframe:
        The original growth dataframe with all growth values converted

    """
    # Init
    growth_df = growth_df.copy()
    growth_df.columns = growth_df.columns.astype(str)

    # Do base year last, otherwise conversion won't work
    for year in future_years + [base_year]:
        growth_df[year] /= growth_df[base_year]

    return growth_df


def copy_and_rename(src: str, dst: str) -> None:
    """
    Makes a copy of the src file and saves it at dst with the new filename.

    Parameters
    ----------
    src:
        Path to the file to be copied.

    dst:
        Path to the new save location.

    Returns
    -------
    None
    """
    if not os.path.exists(src):
        raise IOError("Source file does not exist.\n %s" % src)

    if not os.path.isfile(src):
<<<<<<< HEAD
        raise ValueError(
            "The given src file is not a file. Cannot handle " "directories."
        )
=======
        raise IOError("The given src file is not a file. Cannot handle "
                         "directories.")
>>>>>>> 51a48673

    # Only rename if given a filename
    if "." not in os.path.basename(dst):
        # Copy over with same filename
        shutil.copy(src, dst)
        return

    # Split paths
    src_head, src_tail = os.path.split(src)
    dst_head, dst_tail = os.path.split(dst)

    # Avoid case where src and dist is same locations
    if dst_head == src_head:
        shutil.copy(src, dst)
        return

    # Copy then rename
    shutil.copy(src, dst_head)
    shutil.move(os.path.join(dst_head, src_tail), dst)


def get_model_name(mode: int) -> str:
    """
    Returns a string of the TfN model name based on the mode given.

    Parameters
    ----------
    mode:
        Mode of transport

    Returns
    -------
    model_name:
        model name string
    """
    mode_to_name = {1: None, 2: None, 3: "noham", 4: None, 5: None, 6: "norms"}

    if mode not in mode_to_name:
        raise ValueError("'%s' is not a valid mode." % str(mode))

    if mode_to_name[mode] is None:
        raise ValueError(
            "'%s' is a valid mode, but a model name does not "
            "exist for it." % str(mode)
        )

    return mode_to_name[mode]


def add_fname_suffix(fname: str, suffix: str):
    """
    Adds suffix to fname - in front of the file type extension

    Parameters
    ----------
    fname:
        The fname to be added to - must have a file type extension
        e.g. .csv
    suffix:
        The string to add between the end of the fname and the file
        type extension

    Returns
    -------
    new_fname:
        fname with suffix added

    """
    f_type = "." + fname.split(".")[-1]
    new_fname = ".".join(fname.split(".")[:-1])
    new_fname += suffix + f_type
    return new_fname


<<<<<<< HEAD
def safe_read_csv(file_path: str, kwargs: Dict[str, Any] = None) -> pd.DataFrame:
=======
def safe_read_csv(file_path: str,
                  **kwargs
                  ) -> pd.DataFrame:
>>>>>>> 51a48673
    """
    Reads in the file and performs some simple file checks

    Parameters
    ----------
    file_path:
        Path to the file to read in

    kwargs:
        ANy kwargs to pass onto pandas.read_csv()

    Returns
    -------
    dataframe:
        The data from file_path
    """
    # Init
    if kwargs is None:
        kwargs = dict()

    # TODO: Add any more error checks here
    # Check file exists
    if not os.path.exists(file_path):
        raise IOError("No file exists at %s" % file_path)

    return pd.read_csv(file_path, **kwargs)


def is_none_like(o) -> bool:
    """
    Checks if o is none-like

    Parameters
    ----------
    o:
        Object to check

    Returns
    -------
    bool:
        True if o is none-like else False
    """
    if o is None:
        return True

    if isinstance(o, str):
        if o.lower().strip() == "none":
            return True

    if isinstance(o, list):
        return all([is_none_like(x) for x in o])

    return False


def get_data_subset(
    orig_data: pd.DataFrame,
    split_col_name: str = "model_zone_id",
    subset_vals: List[object] = consts.DEFAULT_ZONE_SUBSET,
) -> pd.DataFrame:
    """
    Returns a subset of the original data - useful for testing and dev

    Parameters
    ----------
    orig_data:
        The pandas DataFrame containing the starting data

    split_col_name:
        The column of orig_data we will look for subset_vals in

    subset_vals:
        The values to look for and keep in split_col_data

    Returns
    -------
    subset_data:
        A smaller version of orig_data

    """
    subset_mask = orig_data[split_col_name].isin(subset_vals)
    return orig_data.loc[subset_mask]


def get_vdm_dist_name(
    trip_origin: str,
    matrix_format: str,
    year: Union[int, str],
    user_class: str,
    mode: Union[int, str],
    ca: int = None,
    tp: Union[int, str] = None,
    csv: bool = False,
    suffix: str = None,
) -> str:
    """
    Wrapper around get_compiled_matrix_name to deal with different ca naming
    """
    compiled_name = get_compiled_matrix_name(
        matrix_format,
        user_class,
        str(year),
        trip_origin=trip_origin,
        mode=str(mode),
        ca=ca,
        tp=str(tp),
        csv=csv,
        suffix=suffix,
    )

    # Need to switch over ca naming
    if ca is not None:
        if "nca" in compiled_name:
            compiled_name = compiled_name.replace("nca", "ca1")
        elif "ca" in compiled_name:
            compiled_name = compiled_name.replace("ca", "ca2")
        else:
            raise ValueError(
                "Couldn't find ca/nca in name returned from "
                "get_compiled_matrix_name(). This shouldn't be "
                "able to happen!"
            )

    return compiled_name


def get_dist_name(
    trip_origin: str,
    matrix_format: str,
    year: str = None,
    purpose: str = None,
    mode: str = None,
    segment: str = None,
    car_availability: str = None,
    tp: str = None,
    csv: bool = False,
    suffix: str = None,
) -> str:
    """
    Generates the distribution name
    """
    # Generate the base name
    name_parts = [
        trip_origin,
        matrix_format,
    ]

    # Optionally add the extra segmentation
    if not is_none_like(year):
        name_parts += ["yr" + year]

    if not is_none_like(purpose):
        name_parts += ["p" + purpose]

    if not is_none_like(mode):
        name_parts += ["m" + mode]

    if not is_none_like(segment) and not is_none_like(purpose):
<<<<<<< HEAD
        seg_name = "soc" if purpose in ["1", "2"] else "ns"
=======
        soc_p_str = [str(x) for x in consts.SOC_P]
        seg_name = "soc" if purpose in soc_p_str else "ns"
>>>>>>> 51a48673
        name_parts += [seg_name + segment]

    if not is_none_like(car_availability):
        name_parts += ["ca" + car_availability]

    if not is_none_like(tp):
        name_parts += ["tp" + tp]

    # Create name string
    final_name = "_".join(name_parts)

    # Optionally add a custom f_type suffix
    if suffix is not None:
        final_name += suffix

    # Optionally add on the csv if needed
    if csv:
        final_name += ".csv"

    return final_name


def calib_params_to_dist_name(
    trip_origin: str,
    matrix_format: str,
    calib_params: Dict[str, int],
    csv: bool = False,
    suffix: str = None,
) -> str:
    """
    Wrapper for get_distribution_name() using calib params
    """
<<<<<<< HEAD
    segment_str = "soc" if calib_params["p"] in [1, 2] else "ns"

    return get_dist_name(
        trip_origin,
        matrix_format,
        str(calib_params.get("yr")),
        str(calib_params.get("p")),
        str(calib_params.get("m")),
        str(calib_params.get(segment_str)),
        str(calib_params.get("ca")),
        tp=str(calib_params.get("tp")),
=======
    segment_str = 'soc' if calib_params['p'] in consts.SOC_P else 'ns'

    return get_dist_name(
        trip_origin=trip_origin,
        matrix_format=matrix_format,
        year=str(calib_params.get('yr')),
        purpose=str(calib_params.get('p')),
        mode=str(calib_params.get('m')),
        segment=str(calib_params.get(segment_str)),
        car_availability=str(calib_params.get('ca')),
        tp=str(calib_params.get('tp')),
>>>>>>> 51a48673
        csv=csv,
        suffix=suffix,
    )


def get_dist_name_parts(dist_name: str) -> List[str]:
    """
    Splits a full dist name into its individual components


    Parameters
    ----------
    dist_name:
        The dist name to parse

    Returns
    -------
    name_parts:
        dist_name split into parts. Returns in the following order:
        [trip_origin, matrix_format, year, purpose, mode, segment, ca, tp]
    """
    if dist_name[-4:] == ".csv":
        dist_name = dist_name[:-4]

    name_parts = dist_name.split("_")

    # TODO: Can this be done smarter?
    return [
        name_parts[0],
        name_parts[1],
        name_parts[2][-4:],
        name_parts[3][-1:],
        name_parts[4][-1:],
        name_parts[5][-1:],
        name_parts[6][-1:],
        name_parts[7][-1:],
    ]


def get_seg_level_dist_name(
    seg_level: str,
    seg_values: Dict[str, Any],
    matrix_format: str,
    year: Union[str, int],
    trip_origin: str = None,
    csv: bool = False,
    suffix: str = None,
) -> str:
    """
    Generates the distribution name, regardless of segmentation level

    Parameters
    ----------
    seg_level:
        The level of segmentation of the tour proportions to convert. This
        should be one of the values in efs_constants.SEG_LEVELS.

    seg_values:
        A dictionary of {seg_name: value} for the segmentation level chosen.

    matrix_format:
        The format of the matrix. Usually 'pa', 'od', 'od_from', or 'od_to'.

    year:
        The year of the matrix.

    trip_origin:
        Usually 'hb or 'nhb'

    csv:
        Whether to add .csv on the end of the file or not

    suffix:
        Any additional suffix to add to the end of the filename. This comes
        before .csv if csv=True.

    Returns
    -------
    dist_name:
        The generated distribution name
    """
    # Init
    seg_level = validate_seg_level(seg_level)

    if seg_level == "vdm":
        return get_vdm_dist_name(
            trip_origin=seg_values.get("to"),
            matrix_format=matrix_format,
            year=str(year),
            user_class=seg_values.get("uc"),
            mode=seg_values.get("m"),
            ca=seg_values.get("ca"),
            tp=seg_values.get("tp"),
            csv=csv,
            suffix=suffix,
        )

    else:
        raise ValueError(
            "'%s' is a valid seg_level, however, we do not have "
            "a way of dealing with it right not. You should "
            "write it!" % seg_level
        )


def generate_calib_params(
    year: str = None,
    purpose: int = None,
    mode: int = None,
    segment: int = None,
    ca: int = None,
    tp: int = None,
) -> dict:
    """
    Returns a TMS style calib_params dict
    """
    # Purpose needs to be set if segment is
    if segment is not None and purpose is None:
        raise ValueError(
            "If segment is set, purpose needs to be set too, "
            "otherwise segment text cannot be determined."
        )
    # Init
<<<<<<< HEAD
    segment_str = "soc" if purpose in [1, 2] else "ns"
=======
    segment_str = 'soc' if purpose in consts.SOC_P else 'ns'
>>>>>>> 51a48673

    keys = ["yr", "p", "m", segment_str, "ca", "tp"]
    vals = [year, purpose, mode, segment, ca, tp]

    # Add params to dict if they are not None
    return {k: v for k, v in zip(keys, vals) if v is not None}


def create_vdm_seg_values(
    trip_origin: str = None,
    user_class: str = None,
    mode: int = None,
    ca: int = None,
    tp: int = None,
) -> Dict[str, Union[str, int]]:
    """
    Returns a TMS style calib_params dict, but for vdm segmentation
    """
    keys = ["to", "uc", "m", "ca", "tp"]
    vals = [trip_origin, user_class, mode, ca, tp]

    # Add params to dict if they are not None
    return {k: v for k, v in zip(keys, vals) if v is not None}


def starts_with(s: str, x: str) -> bool:
    """
    Boolean test to see if string s starts with string x or not.

    Parameters
    ----------
    s:
        The string to test

    x:
        The string to search for

    Returns
    -------
    Bool:
        True if s starts with x, else False.
    """
    search_string = "^" + x
    return re.search(search_string, s) is not None


def post_me_fname_to_calib_params(
    fname: str, get_user_class: bool = True, force_year: int = None
) -> Dict[str, str]:
    """
    Convert the filename into a calib_params dict, with the following keys
    (if they exist in the filename):
    yr, p, m, soc/ns, ca, tp
    """
    # Init
    calib_params = {}

    # Might need to save or recreate this filename

    # Assume year starts in 20/21
    loc = re.search("2[0-1][0-9]+", fname)
    if loc is not None:
        calib_params["yr"] = int(fname[loc.start() : loc.end()])

    # Force the year if we need to
    if force_year is not None and "yr" not in calib_params.keys():
        calib_params["yr"] = force_year

    # Mode.
    loc = re.search("_m[0-9]+", fname)
    if loc is not None:
        calib_params["m"] = int(fname[loc.start() + 2 : loc.end()])
    elif re.search("_Hwy", fname) is not None:
        calib_params["m"] = 3
    else:
        # What is the code for rail?
        Warning(
            "Cannot find a mode in filename. It might be rail, but I "
            "don't know what to search for at the moment.\n"
            "File name: '%s'" % fname
        )

    # tp
    loc = re.search("_TS[0-9]+", fname)
    loc2 = re.search("_tp[0-9]+", fname)
    if loc is not None:
        calib_params["tp"] = int(fname[loc.start() + 3 : loc.end()])
    elif loc2 is not None:
        calib_params["tp"] = int(fname[loc2.start() + 3 : loc2.end()])

    # User Class
    if get_user_class:
        if re.search("_commute", fname) is not None:
            calib_params["user_class"] = "commute"
        elif re.search("_business", fname) is not None:
            calib_params["user_class"] = "business"
        elif re.search("_other", fname) is not None:
            calib_params["user_class"] = "other"
        else:
            raise ValueError("Cannot find the user class in filename: %s" % str(fname))

    return calib_params


def fname_to_calib_params(
    fname: str,
    get_trip_origin: bool = False,
    get_matrix_format: bool = False,
    get_user_class: bool = False,
    force_ca_exists: bool = False,
) -> Dict[str, Union[str, int]]:
    """
    Convert the filename into a calib_params dict, with the following keys
    (if they exist in the filename):
    yr, p, m, soc/ns, ca, tp
    """
    # Init
    calib_params = dict()

    # Search for each param in fname - store if found
    # year
    loc = re.search("_yr[0-9]+", fname)
    if loc is not None:
        calib_params["yr"] = int(fname[loc.start() + 3 : loc.end()])

    # purpose
    loc = re.search("_p[0-9]+", fname)
    if loc is not None:
        calib_params["p"] = int(fname[loc.start() + 2 : loc.end()])

    # mode
    loc = re.search("_m[0-9]+", fname)
    if loc is not None:
        calib_params["m"] = int(fname[loc.start() + 2 : loc.end()])

    # soc
    loc = re.search("_soc[0-9]+", fname)
    if loc is not None:
        calib_params["soc"] = int(fname[loc.start() + 4 : loc.end()])

    # ns
    loc = re.search("_ns[0-9]+", fname)
    if loc is not None:
        calib_params["ns"] = int(fname[loc.start() + 3 : loc.end()])

    # ca
    loc = re.search("_ca[0-9]+", fname)
    if loc is not None:
        calib_params["ca"] = int(fname[loc.start() + 3 : loc.end()])
    elif re.search("_nca", fname) is not None:
        calib_params["ca"] = 1
    elif re.search("_ca", fname) is not None:
        calib_params["ca"] = 2

    if force_ca_exists:
        if "ca" not in calib_params:
            calib_params["ca"] = None

    # tp
    loc = re.search("_tp[0-9]+", fname)
    if loc is not None:
        calib_params["tp"] = int(fname[loc.start() + 3 : loc.end()])

    # Optionally search for extra params
    if get_trip_origin:
        if re.search("^hb_", fname) is not None:
            calib_params["trip_origin"] = "hb"
        elif re.search("^nhb_", fname) is not None:
            calib_params["trip_origin"] = "nhb"
        else:
            raise ValueError("Cannot find the trip origin in filename: %s" % str(fname))

    if get_matrix_format:
        if re.search("od_from_", fname) is not None:
            calib_params["matrix_format"] = "od_from"
        elif re.search("od_to_", fname) is not None:
            calib_params["matrix_format"] = "od_to"
        elif re.search("od_", fname) is not None:
            calib_params["matrix_format"] = "od"
        elif re.search("pa_", fname) is not None:
            calib_params["matrix_format"] = "pa"
        else:
            raise ValueError(
                "Cannot find the matrix format in filename: %s" % str(fname)
            )

    if get_user_class:
        if re.search("commute_", fname) is not None:
            calib_params["user_class"] = "commute"
        elif re.search("business_", fname) is not None:
            calib_params["user_class"] = "business"
        elif re.search("other_", fname) is not None:
            calib_params["user_class"] = "other"
        else:
            raise ValueError("Cannot find the user class in filename: %s" % str(fname))

    return calib_params


def get_segmentation_mask(
    df: pd.DataFrame, col_vals: dict, ignore_missing_cols=False
) -> pd.Series:
    """
    Creates a mask on df, optionally skipping non-existent columns

    Parameters
    ----------
    df:
        The dataframe to make the mask from.

    col_vals:
        A dictionary of column names to wanted values.

    ignore_missing_cols:
        If True, and error will not be raised when a given column in
        col_val does not exist.

    Returns
    -------
    segmentation_mask:
        A pandas.Series of boolean values
    """
    # Init Mask
    mask = pd.Series([True] * len(df))

    # Narrow down mask
    for col, val in col_vals.items():
        # Make sure column exists
        if col not in df.columns:
            if ignore_missing_cols:
                continue
            else:
                raise KeyError("'%s' does not exist in DataFrame." % str(col))

        mask &= df[col] == val

    return mask


def expand_distribution(
    dist: pd.DataFrame,
    year: str,
    purpose: str,
    mode: str,
    segment: str = None,
    car_availability: str = None,
    id_vars="p_zone",
    var_name="a_zone",
    value_name="trips",
    year_col: str = "year",
    purpose_col: str = "purpose_id",
    mode_col: str = "mode_id",
    soc_col: str = "soc_id",
    ns_col: str = "ns_id",
    ca_col: str = "car_availability_id",
    int_conversion: bool = True,
) -> pd.DataFrame:
    """
    Returns a converted distribution  - converted from wide to long
    format, adding in a column for each segmentation

    WARNING: This only works with a single id_vars
    """
    dist = dist.copy()

    # Convert from wide to long
    # This way we can avoid the name of the first col
    dist = dist.melt(id_vars=dist.columns[:1], var_name=var_name, value_name=value_name)
    id_vars = id_vars[0] if isinstance(id_vars, list) else id_vars
    dist.columns.values[0] = id_vars

    # Convert the melted cols to ints
    # This prevents string/int clashes later
    if int_conversion:
        dist[id_vars] = dist[id_vars].astype(int)
        dist[var_name] = dist[var_name].astype(int)

    # Add new columns
    dist[purpose_col] = purpose
    dist[mode_col] = mode

    # Optionally add other columns
    if not is_none_like(year):
        dist[year_col] = year

    if not is_none_like(car_availability):
        dist[ca_col] = car_availability

    if not is_none_like(segment):
        if purpose in [1, 2]:
            dist[soc_col] = segment
            dist[ns_col] = "none"
        else:
            dist[soc_col] = "none"
            dist[ns_col] = segment

    return dist


def vdm_segment_loop_generator(
    to_list: Iterable[str],
    uc_list: Iterable[str],
    m_list: Iterable[int],
    ca_list: Iterable[int],
    tp_list: Iterable[int] = None,
) -> (
    Union[Iterator[Tuple[str, str, int, int, int]], Iterator[Tuple[str, str, int, int]]]
):
    """
    Simple generator to avoid the need for so many nested loops
    """

    for trip_origin, user_class in product(to_list, uc_list):
        # Not a valid segmentation - skip it
        if trip_origin == "nhb" and user_class == "commute":
            continue

        for mode, ca in product(m_list, ca_list):
            if tp_list is None:
                yield (
                    trip_origin,
                    user_class,
                    mode,
                    ca,
                )
            else:
                for time_period in tp_list:
                    yield (trip_origin, user_class, mode, ca, time_period)


def segmentation_loop_generator(
    p_list: Iterable[int],
    m_list: Iterable[int],
    soc_list: Iterable[int],
    ns_list: Iterable[int],
    ca_list: Iterable[int],
    tp_list: Iterable[int] = None,
) -> (
    Union[Iterator[Tuple[int, int, int, int, int]], Iterator[Tuple[int, int, int, int]]]
):
    """
    Simple generator to avoid the need for so many nested loops
    """
    for purpose in p_list:
        if purpose in consts.SOC_P:
            required_segments = soc_list
        elif purpose in consts.NS_P:
            required_segments = ns_list
        else:
<<<<<<< HEAD
            raise ValueError(
                "'%s' does not seem to be a valid soc, ns, or "
                "nhb purpose." % str(purpose)
            )
=======
            raise ValueError("'%s' does not seem to be a valid soc or ns "
                             "purpose." % str(purpose))

>>>>>>> 51a48673
        for mode in m_list:
            for segment in required_segments:
                for car_availability in ca_list:
                    if tp_list is None:
                        yield (purpose, mode, segment, car_availability)
                    else:
                        for tp in tp_list:
                            yield (purpose, mode, segment, car_availability, tp)


def cp_segmentation_loop_generator(
    p_list: Iterable[int],
    m_list: Iterable[int],
    soc_list: Iterable[int],
    ns_list: Iterable[int],
    ca_list: Iterable[int],
    tp_list: Iterable[int] = None,
) -> Iterator[Dict[str, int]]:
    """
    Wrapper for segmentation_loop_generator() to return TMS style
    calib params instead of a number of integer
    """
    # Init
    tp_list = [None] if tp_list is None else tp_list

    loop_generator = segmentation_loop_generator(
        p_list=p_list,
        m_list=m_list,
        soc_list=soc_list,
        ns_list=ns_list,
        ca_list=ca_list,
        tp_list=tp_list,
    )

<<<<<<< HEAD
    if tp_list is not None:
        for p, m, seg, ca, tp in loop_generator:
            yield generate_calib_params(purpose=p, mode=m, segment=seg, ca=ca, tp=tp)
    else:
        for p, m, seg, ca in loop_generator:
            yield generate_calib_params(purpose=p, mode=m, segment=seg, ca=ca)
=======
    for p, m, seg, ca, tp in loop_generator:
        yield generate_calib_params(
            purpose=p,
            mode=m,
            segment=seg,
            ca=ca,
            tp=tp
        )


def segment_loop_generator(seg_dict: Dict[str, List[Any]],
                           ) -> Iterator[Dict[str, Any]]:
    """
    Yields seg_values dictionary for all unique combinations of seg_dict

    Parameters
    ----------
    seg_dict:
        Dictionary of {seg_names: [seg_vals]}. All possible combinations of
        seg_values will be iterated through

    Returns
    -------
    seg_values:
        A dictionary of {seg_name: seg_value}
    """
    # Separate keys and values
    keys, vals = zip(*seg_dict.items())

    for unq_seg in product(*vals):
        yield {keys[i]: unq_seg[i] for i in range(len(keys))}


def build_seg_params(seg_level: str,
                     df: pd.DataFrame,
                     raise_error: bool = False
                     ) -> Dict[str, Any]:
    """
    Builds a dictionary of seg_params from df for seg_level

    Parameters
    ----------
    seg_level:
        The level of segmentation of the tour proportions to convert. This
        should be one of the values in efs_constants.SEG_LEVELS.

    df:
        The dataframe to pull the unique segments from and build the seg_params

    raise_error:
        Whether to raise an error or not when a segmentation does not exist in
        df.

    Returns
    -------
    seg_params:
        A dictionary of {kwarg: values} for the segmentation level chosen. See...
        Need to Create reference for how seg_params work
    """
    # Init
    seg_level = validate_seg_level(seg_level)

    # Choose the segments to look for
    if seg_level == 'tfn':
        segments = ['p', 'm', 'soc', 'ns', 'ca']
    else:
        raise ValueError(
            "Cannot determine the unique segments for seg_level '%s', we don't "
            "have a branch for it!" % str(seg_level)
        )

    # Get the unique values for each segment
    unq_segs = dict()
    for segment in segments:
        if segment not in df and raise_error:
            raise KeyError(
                "Segment '%s' does not exist in df" % segment
            )
>>>>>>> 51a48673

        # Ignore none-like splits
        unique = df[segment].unique().tolist()
        unique = [x for x in unique if not is_none_like(x)]
        unq_segs[segment] = unique

    # Build the seg_params
    if seg_level == 'tfn':
        seg_params = {
            'p_needed': unq_segs.get('p', None),
            'm_needed': unq_segs.get('m', None),
            'soc_needed': unq_segs.get('soc', None),
            'ns_needed': unq_segs.get('ns', None),
            'ca_needed': unq_segs.get('ca', None),
        }
    else:
        raise ValueError(
            "Cannot determine the unique segments for seg_level '%s', we don't "
            "have a branch for it!" % str(seg_level)
        )

    return seg_params


def seg_level_loop_length(seg_level: str,
                          seg_params: Dict[str, Any],
                          ) -> int:
    """
    Returns the length of the generator that would be created if
    seg_level_loop_generator() was called with the same arguments

    Parameters
    ----------
    seg_level:
        The level of segmentation of the tour proportions to convert. This
        should be one of the values in efs_constants.SEG_LEVELS.

    seg_params:
        A dictionary of kwarg: values for the segmentation level chosen. See...
        Need to Create reference for how seg_params work

    Yields
    -------
    generator_length:
        The total number of items that will be yielded from
        seg_level_loop_generator() when called with the same arguments
    """
    return len(list(seg_level_loop_generator(seg_level, seg_params)))


<<<<<<< HEAD
def seg_level_loop_generator(
    seg_level: str,
    seg_params: Dict[str, Any],
) -> Dict[str, Union[int, str]]:
=======
def seg_level_loop_generator(seg_level: str,
                             seg_params: Dict[str, Any],
                             ) -> Iterator[Dict[str, Union[int, str]]]:
>>>>>>> 51a48673
    """
    Yields seg_values dictionary for the seg_level given

    Parameters
    ----------
    seg_level:
        The level of segmentation of the tour proportions to convert. This
        should be one of the values in efs_constants.SEG_LEVELS.

    seg_params:
        A dictionary of kwarg: values for the segmentation level chosen. See...
        Need to Create reference for how seg_params work

    Yields
    -------
    seg_values:
        A dictionary of {seg_name: seg_value}
    """
    # Init
    seg_level = validate_seg_level(seg_level)

    if seg_level == "vdm":
        seg_params = validate_vdm_seg_params(seg_params)

        loop_generator = vdm_segment_loop_generator(
<<<<<<< HEAD
            to_list=seg_params["to_needed"],
            uc_list=seg_params["uc_needed"],
            m_list=seg_params["m_needed"],
            ca_list=seg_params["ca_needed"],
            tp_list=seg_params["tp_needed"],
=======
            to_list=seg_params.get('to_needed', [None]),
            uc_list=seg_params.get('uc_needed', [None]),
            m_list=seg_params.get('m_needed', [None]),
            ca_list=seg_params.get('ca_needed', [None]),
            tp_list=seg_params.get('tp_needed', [None]),
>>>>>>> 51a48673
        )

        # Convert to dict
        for to, uc, m, ca, tp in loop_generator:
            yield create_vdm_seg_values(
                trip_origin=to, user_class=uc, mode=m, ca=ca, tp=tp
            )

    if seg_level == 'tfn':
        loop_gen = cp_segmentation_loop_generator(
            p_list=seg_params.get('p_needed', [None]),
            m_list=seg_params.get('m_needed', [None]),
            soc_list=seg_params.get('soc_needed', [None]),
            ns_list=seg_params.get('ns_needed', [None]),
            ca_list=seg_params.get('ca_needed', [None]),
            tp_list=seg_params.get('tp_needed', [None]),
        )

        for seg_params in loop_gen:
            yield seg_params

    else:
        raise ValueError(
            "'%s' is a valid seg_level, however, we do not have "
            "a way of dealing with it right not. You should "
            "write it!" % seg_level
        )


def long_to_wide_out(
    df: pd.DataFrame,
    v_heading: str,
    h_heading: str,
    values: str,
    out_path: str,
    unq_zones: List[str] = None,
) -> None:
    """
    Converts a long format pd.Dataframe, converts it to long and writes
    as a csv to out_path

    Parameters
    ----------
    df:
        The dataframe to convert and output

    v_heading:
        Column name of df to be the vertical heading.

    h_heading:
        Column name of df to be the horizontal heading.

    values:
        Column name of df to be the values.

    out_path:
        Where to write the converted matrix.

    unq_zones:
        A list of all the zone names that should exist in the output matrix.
        If zones in this list are not in the given df, they are infilled with
        values of 0.
        If left as None, it assumes all zones in the range 1 to max zone number
        should exist.

    Returns
    -------
        None
    """
    # Get the unique column names
    if unq_zones is None:
        unq_zones = df[v_heading].drop_duplicates().reset_index(drop=True).copy()
        unq_zones = list(range(1, max(unq_zones) + 1))

    # Make sure all unq_zones exists in v_heading and h_heading
    df = ensure_multi_index(
        df=df,
        index_dict={v_heading: unq_zones, h_heading: unq_zones},
    )

    # Convert to wide format and output
    df.pivot(index=v_heading, columns=h_heading, values=values).to_csv(out_path)


def wide_to_long_out(
    df: pd.DataFrame, id_vars: str, var_name: str, value_name: str, out_path: str
) -> None:
    # TODO: Write wide_to_long_out() docs
    # This way we can avoid the name of the first col
    df = df.melt(id_vars=df.columns[:1], var_name=var_name, value_name=value_name)
    id_vars = id_vars[0] if isinstance(id_vars, list) else id_vars
    df.columns.values[0] = id_vars

    df.to_csv(out_path, index=False)


def get_compile_params_name(matrix_format: str, year: str) -> str:
    """
    Generates the compile params filename
    """
    return "%s_yr%s_compile_params.csv" % (matrix_format, year)


def build_full_paths(base_path: str, fnames: Iterable[str]) -> List[str]:
    """
    Prepends the base_path name to all of the given fnames
    """
    return [os.path.join(base_path, x) for x in fnames]


def list_files(path: str, include_path: bool = False) -> List[str]:
    """
    Returns the names of all files (excluding directories) at the given path

    Parameters
    ----------
    path:
        Where to search for the files

    include_path:
        Whether to include the path with the returned filenames

    Returns
    -------
    files:
        Either filenames, or the paths to the found files

    """
    if include_path:
        file_paths = build_full_paths(path, os.listdir(path))
        return [x for x in file_paths if os.path.isfile(x)]
    else:
        fnames = os.listdir(path)
        return [x for x in fnames if os.path.isfile(os.path.join(path, x))]


def is_in_string(vals: Iterable[str], string: str) -> bool:
    """
    Returns True if any of vals is on string, else False
    """
    for v in vals:
        if v in string:
            return True
    return False


def get_compiled_matrix_name(
    matrix_format: str,
    user_class: str,
    year: str,
    trip_origin: str = None,
    mode: str = None,
    ca: int = None,
    tp: str = None,
    csv=False,
    suffix: str = None,
) -> str:

    """
    Generates the compiled matrix name
    """
    # Generate the base name
    name_parts = [matrix_format, user_class]

    # Optionally add the extra segmentation
    if not is_none_like(trip_origin):
        name_parts = [trip_origin] + name_parts

    if not is_none_like(year):
        name_parts += ["yr" + year]

    if not is_none_like(mode):
        name_parts += ["m" + mode]

    if not is_none_like(ca):
        if ca == 1:
            name_parts += ["nca"]
        elif ca == 2:
            name_parts += ["ca"]
        else:
            raise ValueError(
                "Received an invalid car availability value. "
                "Got %s, expected either 1 or 2." % str(ca)
            )

    if not is_none_like(tp):
        name_parts += ["tp" + tp]

    # Create name string
    final_name = "_".join(name_parts)

    # Optionally add a custom f_type suffix
    if suffix is not None:
        final_name += suffix

    # Optionally add on the csv if needed
    if csv:
        final_name += ".csv"

    return final_name


def write_csv(
    headers: Iterable[str], out_lines: List[Iterable[str]], out_path: str
) -> None:
    """
    Writes the given headers and outlines as a csv to out_path

    Parameters
    ----------
    headers
    out_lines
    out_path

    Returns
    -------
    None
    """
    # Make sure everything is a string
    headers = [str(x) for x in headers]
    out_lines = [[str(x) for x in y] for y in out_lines]

    all_out = [headers] + out_lines
    all_out = [",".join(x) for x in all_out]
    with open(out_path, "w") as f:
        f.write("\n".join(all_out))


def check_tour_proportions(
    tour_props: Dict[int, Dict[int, np.array]],
    n_tp: int,
    n_row_col: int,
    n_tests: int = 10,
) -> None:
    """
    Carries out some checks to make sure the tour proportions are in the
    correct format. Will randomly check n_tests vals.

    Parameters
    ----------
    tour_props:
        A loaded tour proportions dictionary to check.

    n_tp:
        The number of time periods to be expected.

    n_row_col:
        Assumes square PA/OD matrices. The number of zones in the matrices.

    n_tests:
        The number of random tests to carry out.

    Returns
    -------
    None
    """
    # Get a list of keys - Assume completely square dict
    first_keys = list(tour_props.keys())
    second_keys = list(tour_props[first_keys[0]].keys())

    # Check dict shape
    if len(first_keys) != n_row_col or len(second_keys) != n_row_col:
        raise ValueError(
            "Tour proportions dictionary is not the expected shape. Expected "
            "a shape of (%d, %d), but got (%d, %d)."
            % (n_row_col, n_row_col, len(first_keys), len(second_keys))
        )

    # Check nested np.array shapes
    for _ in range(n_tests):
        key_1 = random.choice(first_keys)
        key_2 = random.choice(second_keys)

        if tour_props[key_1][key_2].shape != (n_tp, n_tp):
            raise ValueError(
                "Tour proportion matrices are not the expected shape. Expected "
                "a shape of (%d, %d), but found a shape of %s at "
                "tour_props[%s][%s]."
                % (
                    n_tp,
                    n_tp,
                    str(tour_props[key_1][key_2].shape),
                    str(key_1),
                    str(key_2),
                )
            )

    # If here, all checks have passed
    return


def combine_yearly_dfs(
    year_dfs: Dict[str, pd.DataFrame],
    unique_col: str,
    p_col: str = "p",
    purposes: List[int] = None,
) -> pd.DataFrame:
    """
    Efficiently concatenates the yearly dataframes in year_dfs.

    Parameters
    ----------
    year_dfs:
        Dictionary, with keys as the years, and the productions data for that
        year as a value.

    unique_col:
        The name of the column containing the data - i.e. the productions for
        that year

    p_col:
        The name of the column containing the purpose values.

    purposes:
        A list of the purposes to keep. If left as None, all purposes are
        kept

    Returns
    -------
    combined_productions:
        A dataframe of all combined data in year_dfs. There will be a separate
        column for each year of data.
    """
    # Init
    keys = list(year_dfs.keys())
    merge_cols = list(year_dfs[keys[0]])
    merge_cols.remove(unique_col)

    if purposes is None:
        purposes = year_dfs[keys[0]][p_col].unique()

    # ## SPLIT MATRICES AND JOIN BY PURPOSE ## #
    purpose_ph = list()
    desc = "Merging dataframes by purpose"
    for p in tqdm(purposes, desc=desc):

        # Get all the matrices that belong to this purpose
        yr_p_dfs = list()
        for year, df in year_dfs.items():
            temp_df = df[df[p_col] == p].copy()
            temp_df = temp_df.rename(columns={unique_col: year})
            yr_p_dfs.append(temp_df)

        # Iteratively merge all matrices into one
        merged_df = yr_p_dfs[0]
        for df in yr_p_dfs[1:]:
            merged_df = pd.merge(merged_df, df, on=merge_cols)
        purpose_ph.append(merged_df)
        del yr_p_dfs

    # ## CONCATENATE ALL MERGED MATRICES ## #
    return pd.concat(purpose_ph)


def get_mean_tp_splits(
    tp_split_path: str,
    p: int,
    aggregate_to_weekday: bool = True,
    p_col: str = "purpose",
    tp_as: str = "str",
) -> pd.DataFrame:
    """
    TODO: Write get_mean_tp_splits() doc

    Parameters
    ----------
    tp_split_path
    p
    aggregate_to_weekday
    p_col
    tp_as

    Returns
    -------

    """
    # Init
    tp_splits = pd.read_csv(tp_split_path)
    p_tp_splits = tp_splits[tp_splits[p_col] == p].copy()

    # If more than one row, we have a problem!
    if len(p_tp_splits) > 1:
        raise ValueError(
            "Found more than one row in the mean time period " "splits file."
        )

    if aggregate_to_weekday:
        tp_needed = ["tp1", "tp2", "tp3", "tp4"]

        # Drop all unneeded columns
        p_tp_splits = p_tp_splits.reindex(tp_needed, axis="columns")

        # Aggregate each value
        tp_sum = p_tp_splits.values.sum()
        for tp_col in tp_needed:
            p_tp_splits[tp_col] = p_tp_splits[tp_col] / tp_sum

    tp_as = tp_as.lower()
    if tp_as == "str" or tp_as == "string":
        # Don't need to change anything
        pass
    elif tp_as == "int" or tp_as == "integer":
        p_tp_splits = p_tp_splits.rename(
            columns={
                "tp1": 1,
                "tp2": 2,
                "tp3": 3,
                "tp4": 4,
                "tp5": 5,
                "tp6": 6,
            }
        )
    else:
        raise ValueError("'%s' is not a valid value for tp_as.")

    return p_tp_splits


def get_zone_translation(
    import_dir: str, from_zone: str, to_zone: str
) -> Dict[int, int]:
    """
    Reads in the zone translation file from import_dir and converts it into a
    dictionary of from_zone: to_zone numbers

    Note: from_zone must be of a lower aggregation than to_zone, otherwise
    weird things might happen

    Parameters
    ----------
    import_dir:
        The directory to find the zone translation files

    from_zone:
        The name of the zoning system to convert from, e.g. noham

    to_zone
        The name of the zoning system to convert to, e.g. lad

    Returns
    -------
    zone_translation:
        A dictionary of from_zone values to to_zone values. Can be used to
        convert a zone number from one zoning system to another.
    """
    # Init
    base_filename = "%s_to_%s.csv"
    base_col_name = "%s_zone_id"

    # Load the file
    path = os.path.join(import_dir, base_filename % (from_zone, to_zone))
    translation = pd.read_csv(path)

    # Make sure we can find the columns
    from_col = base_col_name % from_zone
    to_col = base_col_name % to_zone

    if from_col not in translation.columns:
        raise ValueError(
            "Found the file at '%s', but the columns do not "
            "match. Cannot find from_zone column '%s'" % (path, from_col)
        )

    if to_col not in translation.columns:
        raise ValueError(
            "Found the file at '%s', but the columns do not "
            "match. Cannot find to_zone column '%s'" % (path, to_col)
        )

    # Make sure the columns are in the correct format
    translation = translation.reindex([from_col, to_col], axis="columns")
    translation[from_col] = translation[from_col].astype(int)
    translation[to_col] = translation[to_col].astype(int)

    # Convert pandas to a {from_col: to_col} dictionary
    translation = dict(translation.itertuples(index=False, name=None))

    return translation


def defaultdict_to_regular(d):
    """
    Iteratively converts nested default dicts to nested regular dicts.

    Useful for pickling - keeps the unpickling of the dict simple

    Parameters
    ----------
    d:
        The nested defaultdict to convert

    Returns
    -------
    converted_d:
        nested dictionaries with same values
    """
    if isinstance(d, defaultdict):
        d = {k: defaultdict_to_regular(v) for k, v in d.items()}
    return d


def file_write_check(path: Union[str, Path], wait: bool = True) -> Path:
    """Attempts to write to given path to see if file is in use.

    Will either wait for the file to be closed or it will append numbers
    to the file name until and path can be found that isn't in use.

    Parameters
    ----------
    path : str
        Path to the file to check.
    wait : bool, optional
        Whether or not to wait for the file to be closed, by default True.
        If False appends number to the end of file name to find a path that
        isn't in use.

    Returns
    -------
    Path
        Path that isn't currently in use, will be the same as given `path`
        if wait is True.

    Raises
    ------
    ValueError
        When wait is False and a path can't be found, that isn't in use, in less
        than 100 attempts.
    """
    path = Path(path)
    new_path = path
    count = 1
    waiting = False
    while True:
        try:
            with open(new_path, "wb") as f:
                pass
            return new_path
        except PermissionError:
            if wait:
                if not waiting:
                    print(
                        f"Cannot write to file at {new_path.absolute()}.",
                        "Please ensure it is not open anywhere.",
                        "Waiting for permission to write...",
                        sep="\n",
                    )
                    waiting = True
                time.sleep(1)
            else:
                new_path = path.parent / (path.stem + f"_{count}" + path.suffix)
                count += 1
                if count > 100:
                    raise ValueError("Too many files in use!")


def safe_dataframe_to_csv(df, out_path, flatten_header=False, **to_csv_kwargs):
    """
    Wrapper around df.to_csv. Gives the user a chance to close the open file.

    Parameters
    ----------
    df:
        pandas.DataFrame to write to call to_csv on

    out_path:
        Where to write the file to. TO first argument to df.to_csv()

    flatten_header: bool, optional
        Whether or not MultiIndex column names should be flattened into a single level,
        default False.

    to_csv_kwargs:
        Any other kwargs to be passed straight to df.to_csv()

    Returns
    -------
        None
    """
    if flatten_header and len(df.columns.names) > 1:
        # Combine multple columns levels into a single name split by ':'
        df.columns = [" : ".join(str(i) for i in c) for c in df.columns]

    written_to_file = False
    waiting = False
    while not written_to_file:
        try:
            df.to_csv(out_path, **to_csv_kwargs)
            written_to_file = True
        except PermissionError:
            if not waiting:
                print(
                    "Cannot write to file at %s.\n" % out_path
                    + "Please ensure it is not open anywhere.\n"
                    + "Waiting for permission to write...\n"
                )
                waiting = True
            time.sleep(1)


def fit_filter(
    df: pd.DataFrame, df_filter: Dict[str, Any], raise_error: bool = False
) -> Dict[str, Any]:
    """
    Whittles down filter to only include relevant items

    Any columns that do not exits in the dataframe will be removed from the
    filter; optionally raises an error if a filter column is not in the given
    dataframe. Furthermore, any items that are 'none like' as determined by
    is_none_like() will also be removed.

    Parameters
    ----------
    df:
        The dataframe that the filter is to be applied to.

    df_filter:
        The filter dictionary in the format of {df_col_name: filter_values}

    raise_error:
        Whether to raise an error or not when a df_col_name does not exist in
        the given dataframe.

    Returns
    -------
    fitted_filter:
        A filter with non-relevant (as defined in the function description)
        items removed.
    """
    # Init
    fitted_filter = dict()
    df = df.copy()
    df.columns = df.columns.astype(str)

    # Check each item in the given filter
    for col, vals in df_filter.items():

        # Check the column exists
        if col not in df.columns:
            if raise_error:
                raise KeyError("'%s' Column not found in given dataframe" % str(col))
            else:
                continue

        # Check the given value isn't None
        if is_none_like(vals):
            continue

        # Should only get here for valid combinations
        fitted_filter[col] = vals

    return fitted_filter


<<<<<<< HEAD
def filter_by_segmentation(
    df: pd.DataFrame, df_filter: Dict[str, Any], fit: bool = False, **kwargs
) -> pd.DataFrame:
=======
def remove_none_like_filter(df_filter: Dict[str, Any]) -> Dict[str, Any]:
    """
    Removes all None-like items from df_filter

    Parameters
    ----------
    df_filter:
        The filter dictionary in the format of {df_col_name: filter_values}

    Returns
    -------
    df_filter:
        df_filter with None-like items removed
    """
    # Init
    new_df_filter = dict()

    for k, v in df_filter.items():
        if not is_none_like(v):
            new_df_filter[k] = v

    return new_df_filter


def filter_by_segmentation(df: pd.DataFrame,
                           df_filter: Dict[str, Any],
                           fit: bool = False,
                           **kwargs
                           ) -> pd.DataFrame:
>>>>>>> 51a48673
    """
    Filters a dataframe down to a given segmentation

    Can handle flexible segmentation if fit is set to True - all unnecessary
    columns will be removed, and any 'None like' filters will be removed. This
    follows the convention of settings segmentation splits to None when it
    is not needed.

    Parameters
    ----------
    df:
        The dataframe that the filter is to be applied to.

    df_filter:
        The filter dictionary in the format of {df_col_name: filter_values}.

    fit:
        Whether to try and fit the given filter to the dataframe before
        application. If using flexible segmentation and filter has not already
        been fit, set to True.

    kwargs:
        Any additional kwargs that should be passed to fit_filter() if fit is
        set to True.
    Returns
    -------
    filtered_df:
        The original dataframe given, segmented to the given filter level.
    """
    # Init
    df = df.copy()
    df_filter = df_filter.copy()

    # Wrap each item if a list to avoid errors
    for k, v in df_filter.items():
        if not pd.api.types.is_list_like(v):
            df_filter[k] = [v]

    # Ignore none-like filters to avoid dropping trips
    df_filter = remove_none_like_filter(df_filter)

    if fit:
        df_filter = fit_filter(df, df_filter.copy(), **kwargs)

    # Figure out the correct mask
    needed_cols = list(df_filter.keys())
    mask = df[needed_cols].isin(df_filter).all(axis="columns")

    return df[mask]


def intersection(
    l1: List[Any],
    l2: List[Any],
) -> List[Any]:
    """
    Efficient method to return the intersection between l1 and l2
    """
    # Want to loop through the smaller list for efficiency
    if len(l1) > len(l2):
        big = l1.copy()
        small = l2
    else:
        big = l2
        small = l1

    # Get the intersection
    temp = set(big)
    return [x for x in small if x in temp]


def ensure_index(
    df: pd.DataFrame, index: List[Any], index_col: str, infill: float = 0.0
) -> pd.DataFrame:
    """
    Ensures every value in index exists in index_col of df.
    Missing values are infilled with infill
    """
    # Make a dataframe with just the new index
    ph = pd.DataFrame({index_col: index})

    # Merge with the given and infill missing
    return ph.merge(df, how="left", on=index_col).fillna(infill)


def ensure_multi_index(
    df: pd.DataFrame, index_dict: Dict[str, List[Any]], infill: float = 0.0
) -> pd.DataFrame:
    """
    Ensures every combination of values in index_list exists in df.

    This function is useful to ensure a conversion from long to wide will
    happen correctly

    Parameters
    ----------
    df:
        The dataframe to alter.

    index_dict:
        A dictionary of {column_name: index_vals} to ensure exist in all
        combinations within df.

    infill:
        Value to infill any other columns of df where the given indexes
        don't exist.

    Returns
    -------
    df:
        The given df given with all combinations of the index dict values
    """
    # Create a new placeholder df with every combination of the unique columns
    all_combos = zip(*product(*index_dict.values()))
    ph = {col: vals for col, vals in zip(index_dict.keys(), all_combos)}
    ph = pd.DataFrame(ph)

    # Merge with the given and infill missing
    merge_cols = list(index_dict.keys())
    return ph.merge(df, how="left", on=merge_cols).fillna(infill)


def match_pa_zones(
    productions: pd.DataFrame,
    attractions: pd.DataFrame,
    unique_zones: List[Any],
    zone_col: str = "model_zone_id",
    infill: float = 0.0,
    set_index: bool = False,
) -> Tuple[pd.DataFrame, pd.DataFrame]:
    """
    Makes sure all unique zones exist in productions and attractions

    Any missing zones will be infilled with infill,

    Parameters
    ----------
    productions:
        Dataframe containing the productions data - must have a zone_col

    attractions:
        Dataframe containing the productions data - must have a zone_col

    unique_zones:
        List of the desired zones to have in productions and attractions

    zone_col:
        Column in productions and attractions that contains the zone data.

    infill:
        Value to infill missing rows with in productions and attractions when
        new zone may be added in.

    set_index:
        Whether to set the zone_col as the index before returning or not.

    Returns
    -------
    (productions, attractions):
        The provided productions and attractions with all zones from
        unique_zones either as the index, or in zone_col
    """
    # Match productions and attractions
    productions = ensure_index(
        df=productions, index=unique_zones, index_col=zone_col, infill=infill
    )

    attractions = ensure_index(
        df=attractions, index=unique_zones, index_col=zone_col, infill=infill
    )

    if set_index:
        productions = productions.set_index(zone_col)
        attractions = attractions.set_index(zone_col)

    return productions, attractions


<<<<<<< HEAD
def get_costs(model_lookup_path, calib_params, tp="24hr", iz_infill=0.5):
=======
def balance_a_to_p(productions: pd.DataFrame,
                   attractions: pd.DataFrame,
                   unique_cols: List[str],
                   significant: int = 5
                   ) -> pd.DataFrame:
    """
    Balances the attractions total to productions total, keeping the same
    attraction distribution across segments

    Parameters
    ----------
    productions:
        Dataframe containing the productions data

    attractions:
        Dataframe containing the attractions data

    unique_cols:
        A list of the columns in productions and attractions to balance to
        one another

    significant:
        The number of significant places to check when ensuring the balancing
        has succeeded.

    Returns
    -------
    balanced_attractions

    """
    # Init
    attractions = attractions.copy()

    # Balance Attractions for each year
    for col in unique_cols:

        # Only balance if needed
        if productions[col].sum() == attractions[col].sum():
            continue

        if productions[col].sum() == 0:
            attractions[col] = 0
        else:
            attractions[col] /= attractions[col].sum() / productions[col].sum()

        # Throw an error if we somehow don't match
        np.testing.assert_approx_equal(
            productions[col].sum(),
            attractions[col].sum(),
            significant=significant,
            err_msg="After balancing Attraction to Productions the totals do"
                    "not match somehow. Might need to double check the "
                    "balancing function."
        )

    return attractions


def compile_efficient_df(eff_df: List[Dict[str, Any]],
                         col_names: List[Any]
                         ) -> pd.DataFrame:
    """
    Compiles an 'efficient df' and makes it a full dataframe.

    A efficient dataframe is a list of dictionaries, where each dictionary
    contains a df under the key 'df'. All other keys in this dictionary should
    be in the format {col_name, col_val}. All dataframes are expanded with
    the other columns from the dictionary then concatenated together

    Parameters
    ----------
    eff_df:
        Efficient df structure as described in the function description.

    col_names:
        asdasda

    Returns
    -------
    compiled_df:
        eff_df compiled into a full dataframe
    """
    # Init
    concat_ph = list()
    stack_ph = list()

    for part_df in eff_df:
        # Grab the dataframe
        df = part_df.pop('df')

        # Add all segmentation cols back into df
        for col_name, col_val in part_df.items():
            df[col_name] = col_val

        # Sort the indexers
        df = df.reindex(columns=col_names)

        concat_ph.append(df)
        # stack_ph.append(df.values)

    # Stick all the dfs together and put back into a df
    # return pd.DataFrame(data=np.vstack(stack_ph), columns=col_names)
    return pd.concat(concat_ph)


def list_safe_remove(lst: List[Any],
                     remove: List[Any],
                     raise_error: bool = False,
                     inplace: bool = False
                     ) -> List[Any]:
    """
    Removes remove items from lst without raising an error

    Parameters
    ----------
    lst:
        The list to remove items from

    remove:
        The items to remove from lst

    raise_error:
        Whether to raise and error or not when an item is not contained in
        lst

    inplace:
        Whether to remove the items in-place, or return a copy of lst

    Returns
    -------
    lst:
        lst with removed items removed from it
    """
    # Init
    if not inplace:
        lst = lst.copy()

    for item in remove:
        try:
            lst.remove(item)
        except ValueError as e:
            if raise_error:
                raise e

    return lst


def is_almost_equal(v1: float,
                    v2: float,
                    significant: int = 7
                    ) -> bool:
    """
    Checks v1 and v2 are equal to significant places

    Parameters
    ----------
    v1:
        The first value to compare

    v2:
        The second value to compare

    significant:
        The number of significant bits to compare over

    Returns
    -------
    almost_equal:
        True if v1 and v2 are equal to significant bits, else False
    """
    return isclose(v1, v2, abs_tol=10 ** -significant)


# ## BELOW HERE IS OLD TMS CODE ## #


def get_costs(model_lookup_path,
              calib_params,
              tp='24hr',
              iz_infill = 0.5
              ):
>>>>>>> 51a48673
    """
    This function imports distances or costs from a given path.

    Parameters
    ----------
    model_lookup_path:
        Model folder to look in for distances/costs. Should be in call or global.

    calib_params:
        Calibration parameters dictionary'

    tp:
        Should ultimately take 24hr & tp, usually 24hr for hb and tp for NHB.

    direction = None:
        Takes None, 'To', 'From'

    car_available = None:
        Takes None, True, False

    iz_infill = 0.5:
        Currently needed for distance but not cost. Add a value of iz_infill *
        the minimum inter-zonal value to the intra-zonal cells.

    Returns
    ----------
    dat:
        DataFrame containing required cost or distance values.
        DataFrame containing required cost or distance values.
    """
    # units takes different parameters
    # TODO: Needs a config guide for the costs somewhere
    # TODO: Adapt model input costs to take time periods
    # TODO: The name cost_cols is misleading
    file_sys = os.listdir(os.path.join(model_lookup_path, "costs"))
    tp_path = [x for x in file_sys if tp in x]

    dat = pd.read_csv(os.path.join(model_lookup_path, "costs", tp_path[0]))
    cols = list(dat)

    # Get purpose and direction from calib_params
    ca = None
    purpose = None
    time_period = None

    for index, param in calib_params.items():
        # Need a purpose, if a ca is not picked up returns none
        if index == "p":
            purpose = param
        if index == "ca":
            if param == 1:
                ca = "nca"
            elif param == 2:
                ca = "ca"
        if index == "tp":
            time_period = param

    # Purpose to string
    commute = [1]
    business = [2, 12]
    other = [3, 4, 5, 6, 7, 8, 13, 14, 15, 16, 18]
    if purpose in commute:
        str_purpose = "commute"
    elif purpose in business:
        str_purpose = "business"
    elif purpose in other:
        str_purpose = "other"
    else:
        raise ValueError("Cannot convert purpose to string." + "Got %s" % str(purpose))

    # Filter down on purpose
    cost_cols = [x for x in cols if str_purpose in x]
    # Handle if we have numeric purpose costs, hope so, they're better!
    if len(cost_cols) == 0:
        cost_cols = [x for x in cols if ("p" + str(purpose)) in x]

    # Filter down on car availability
    if ca is not None:
        # Have to be fussy as ca is in nca...
        if ca == "ca":
            cost_cols = [x for x in cost_cols if "nca" not in x]
        elif ca == "nca":
            cost_cols = [x for x in cost_cols if "nca" in x]

    if time_period is not None:
        cost_cols = [x for x in cost_cols if str(time_period) in x]

    target_cols = ["p_zone", "a_zone"]
    for col in cost_cols:
        target_cols.append(col)

    cost_return_name = cost_cols[0]

    dat = dat.reindex(target_cols, axis=1)
    dat = dat.rename(columns={cost_cols[0]: "cost"})

    # Redefine cols
    cols = list(dat)

    if iz_infill is not None:
        dat = dat.copy()
        min_inter_dat = dat[dat[cols[2]] > 0]
        # Derive minimum intra-zonal
        min_inter_dat = (
            min_inter_dat.groupby(cols[0]).min().reset_index().drop(cols[1], axis=1)
        )
        intra_dat = min_inter_dat.copy()
        intra_dat[cols[2]] = intra_dat[cols[2]] * iz_infill
        iz = dat[dat[cols[0]] == dat[cols[1]]]
        non_iz = dat[dat[cols[0]] != dat[cols[1]]]
        iz = iz.drop(cols[2], axis=1)
        # Rejoin
        iz = iz.merge(intra_dat, how="inner", on=cols[0])
        dat = pd.concat([iz, non_iz], axis=0, sort=True).reset_index(drop=True)

    return dat, cost_return_name


def get_trip_length_bands(
    import_folder, calib_params, segmentation, trip_origin, replace_nan=False, echo=True
):
    # TODO: Overwrite the segmentation parameter, sorry Ben
    """
    Function to check a folder for trip length band parameters.
    Returns a subset.
    """
    # Index folder
    target_files = os.listdir(import_folder)
    # Define file contents, should just be target files - should fix.
    import_files = target_files.copy()

    # TODO: Fixed for new ntem dists - pointless duplication now
    if segmentation == "ntem":
        for key, value in calib_params.items():
            # Don't want empty segments, don't want ca
            if value != "none" and key != "ca":
                # print_w_toggle(key + str(value), echo=echo)
                import_files = [
                    x for x in import_files if ("_" + key + str(value)) in x
                ]
    elif segmentation == "tfn":
        for key, value in calib_params.items():
            # Don't want empty segments, don't want ca
            if value != "none" and key != "ca":
                # print_w_toggle(key + str(value), echo=echo)
                import_files = [
                    x for x in import_files if ("_" + key + str(value)) in x
                ]
    else:
        raise ValueError("Non-valid segmentation. How did you get this far?")

    if trip_origin == "hb":
        import_files = [x for x in import_files if "nhb" not in x]
    elif trip_origin == "nhb":
        import_files = [x for x in import_files if "nhb" in x]
    else:
        raise ValueError(
            "Trip length band import failed," + "provide valid trip origin"
        )
    if len(import_files) > 1:
        raise Warning("Picking from two similar files," + " check import folder")

    # Import
    tlb = pd.read_csv(import_folder + "/" + import_files[0])

    # Filter to target purpose
    # TODO: Don't want to have to do this for NTEM anymore. Just keep them individual.
    # tlb = tlb[tlb[trip_origin +'_purpose']==purpose].copy()

    if replace_nan:
        for col_name in list(tlb):
            tlb[col_name] = tlb[col_name].fillna(0)

    return tlb


def parse_mat_output(
    list_dir, sep="_", mat_type="dat", file_format=".csv", file_name="file"
):
    """"""
    # Get target file format only
    unq_files = [x for x in list_dir if file_format in x]
    # If no numbers in then drop
    unq_files = [x for x in list_dir if any(c.isdigit() for c in x)]

    split_list = []
    for file in unq_files:
        split_dict = {file_name: file}
        file = file.replace(file_format, "")
        test = str(file).split("_")
        for item in test:
            if "hb" in item:
                name = "trip_origin"
                dat = item
            elif item == mat_type:
                name = ""
                dat = ""
            else:
                name = ""
                dat = ""
                # name = letters, dat = numbers
                for char in item:
                    if char.isalpha():
                        name += str(char)
                    else:
                        dat += str(char)
            # Return None not nan
            if len(dat) == 0:
                dat = "none"
            split_dict.update({name: dat})
        split_list.append(split_dict)

    segments = pd.DataFrame(split_list)
    segments = segments.replace({np.nan: "none"})

    return segments


<<<<<<< HEAD
def convert_to_weights(
    df: pd.DataFrame, year_cols: List[str], weight_by_col: str = "purpose_id"
) -> pd.DataFrame:
=======
def convert_to_weights(df: pd.DataFrame,
                       year_cols: List[str],
                       weight_by_col: str = 'p'
                       ) -> pd.DataFrame:
>>>>>>> 51a48673
    """
    TODO: write convert_to_weights() doc
    """
    df = df.copy()
    unq_vals = df[weight_by_col].unique()

    for val in unq_vals:
        mask = df[weight_by_col] == val
        for year in year_cols:
            df.loc[mask, year] = df.loc[mask, year] / df.loc[mask, year].sum()
    return df<|MERGE_RESOLUTION|>--- conflicted
+++ resolved
@@ -29,12 +29,9 @@
 from typing import Iterable
 from typing import Iterator
 
-<<<<<<< HEAD
 from pathlib import Path
 
-=======
 from math import isclose
->>>>>>> 51a48673
 
 from tqdm import tqdm
 from itertools import product
@@ -316,21 +313,13 @@
     aggregated = "Aggregated"
 
     exports = {
-<<<<<<< HEAD
-        "home": export_home,
-        "productions": os.path.join(export_home, "Productions"),
-        "attractions": os.path.join(export_home, "Attractions"),
-        "sectors": os.path.join(export_home, "Sectors"),
-        "audits": os.path.join(export_home, "Audits"),
-        "reports": os.path.join(export_home, "Reports"),
-=======
         'home': export_home,
         'productions': os.path.join(export_home, 'Productions'),
         'attractions': os.path.join(export_home, 'Attractions'),
         'sectors': os.path.join(export_home, 'Sectors'),
         'print_audits': os.path.join(export_home, 'Audits'),
-
->>>>>>> 51a48673
+        "reports": os.path.join(export_home, "Reports"),
+
         # Pre-ME
         "pa": os.path.join(matrices_home, pa),
         "pa_24": os.path.join(matrices_home, pa_24),
@@ -375,17 +364,6 @@
     return imports, exports, params
 
 
-<<<<<<< HEAD
-def grow_to_future_years(
-    base_year_df: pd.DataFrame,
-    growth_df: pd.DataFrame,
-    base_year: str,
-    future_years: List[str],
-    growth_merge_col: str = "msoa_zone_id",
-    no_neg_growth: bool = True,
-    infill: float = 0.001,
-) -> pd.DataFrame:
-=======
 def grow_to_future_years(base_year_df: pd.DataFrame,
                          growth_df: pd.DataFrame,
                          base_year: str,
@@ -394,7 +372,6 @@
                          no_neg_growth: bool = True,
                          infill: float = 0.001,
                          ) -> pd.DataFrame:
->>>>>>> 51a48673
     """
     Grows the base_year dataframe using the growth_dataframe to produce future
     year values.
@@ -446,15 +423,11 @@
 
     # Convert growth factors to growth values
     grown_df = get_growth_values(
-<<<<<<< HEAD
-        base_year_df, growth_df, base_year, future_years, merge_col=growth_merge_col
-=======
         base_year_df,
         growth_df,
         base_year,
         future_years,
         merge_cols=growth_merge_cols
->>>>>>> 51a48673
     )
 
     # Ensure there is no minus growth
@@ -526,21 +499,12 @@
         columns={msoa_str_col: "msoa_string", msoa_int_col: "msoa_int"}
     )
 
-<<<<<<< HEAD
-    if to == "string":
-        merge_col = "msoa_int"
-        keep_col = "msoa_string"
-    elif to == "int":
-        merge_col = "msoa_string"
-        keep_col = "msoa_int"
-=======
     if to == 'string' or to == 'str':
         merge_col = 'msoa_int'
         keep_col = 'msoa_string'
     elif to == 'integer' or to == 'int':
         merge_col = 'msoa_string'
         keep_col = 'msoa_int'
->>>>>>> 51a48673
     else:
         raise ValueError(
             "Invalid value received. Do not know how to convert " "to '%s'" % str(to)
@@ -655,22 +619,12 @@
     return grown_df
 
 
-<<<<<<< HEAD
-def get_growth_values(
-    base_year_df: pd.DataFrame,
-    growth_df: pd.DataFrame,
-    base_year_col: str,
-    future_year_cols: List[str],
-    merge_col: str = "model_zone_id",
-) -> pd.DataFrame:
-=======
 def get_growth_values(base_year_df: pd.DataFrame,
                       growth_df: pd.DataFrame,
                       base_year_col: str,
                       future_year_cols: List[str],
                       merge_cols: Union[str, List[str]] = 'model_zone_id'
                       ) -> pd.DataFrame:
->>>>>>> 51a48673
     """
     Returns base_year_df extended to include the growth values in
     future_year_cols
@@ -718,18 +672,11 @@
     base_year_df = base_year_df.drop(future_year_cols, axis="columns", errors="ignore")
 
     # Merge on merge col
-<<<<<<< HEAD
-    growth_values = pd.merge(base_year_df, growth_df, on=merge_col)
-=======
     growth_values = pd.merge(base_year_df, growth_df, on=merge_cols)
->>>>>>> 51a48673
 
     # Grow base year value by values given in growth_df - 1
     # -1 so we get growth values. NOT growth values + base year
     for year in future_year_cols:
-<<<<<<< HEAD
-        growth_values[year] = (growth_values[year] - 1) * growth_values[base_year_col]
-=======
         growth_values[year] = (
                 (growth_values[year] - 1)
                 *
@@ -747,7 +694,6 @@
             "Total base year after growth:\t %.4f\n"
             % (base_year_pop, new_by_pop)
         )
->>>>>>> 51a48673
 
     return growth_values
 
@@ -809,14 +755,8 @@
         raise IOError("Source file does not exist.\n %s" % src)
 
     if not os.path.isfile(src):
-<<<<<<< HEAD
-        raise ValueError(
-            "The given src file is not a file. Cannot handle " "directories."
-        )
-=======
         raise IOError("The given src file is not a file. Cannot handle "
                          "directories.")
->>>>>>> 51a48673
 
     # Only rename if given a filename
     if "." not in os.path.basename(dst):
@@ -891,13 +831,9 @@
     return new_fname
 
 
-<<<<<<< HEAD
-def safe_read_csv(file_path: str, kwargs: Dict[str, Any] = None) -> pd.DataFrame:
-=======
 def safe_read_csv(file_path: str,
                   **kwargs
                   ) -> pd.DataFrame:
->>>>>>> 51a48673
     """
     Reads in the file and performs some simple file checks
 
@@ -1056,12 +992,8 @@
         name_parts += ["m" + mode]
 
     if not is_none_like(segment) and not is_none_like(purpose):
-<<<<<<< HEAD
-        seg_name = "soc" if purpose in ["1", "2"] else "ns"
-=======
         soc_p_str = [str(x) for x in consts.SOC_P]
         seg_name = "soc" if purpose in soc_p_str else "ns"
->>>>>>> 51a48673
         name_parts += [seg_name + segment]
 
     if not is_none_like(car_availability):
@@ -1094,19 +1026,6 @@
     """
     Wrapper for get_distribution_name() using calib params
     """
-<<<<<<< HEAD
-    segment_str = "soc" if calib_params["p"] in [1, 2] else "ns"
-
-    return get_dist_name(
-        trip_origin,
-        matrix_format,
-        str(calib_params.get("yr")),
-        str(calib_params.get("p")),
-        str(calib_params.get("m")),
-        str(calib_params.get(segment_str)),
-        str(calib_params.get("ca")),
-        tp=str(calib_params.get("tp")),
-=======
     segment_str = 'soc' if calib_params['p'] in consts.SOC_P else 'ns'
 
     return get_dist_name(
@@ -1118,7 +1037,6 @@
         segment=str(calib_params.get(segment_str)),
         car_availability=str(calib_params.get('ca')),
         tp=str(calib_params.get('tp')),
->>>>>>> 51a48673
         csv=csv,
         suffix=suffix,
     )
@@ -1242,11 +1160,7 @@
             "otherwise segment text cannot be determined."
         )
     # Init
-<<<<<<< HEAD
-    segment_str = "soc" if purpose in [1, 2] else "ns"
-=======
     segment_str = 'soc' if purpose in consts.SOC_P else 'ns'
->>>>>>> 51a48673
 
     keys = ["yr", "p", "m", segment_str, "ca", "tp"]
     vals = [year, purpose, mode, segment, ca, tp]
@@ -1596,16 +1510,9 @@
         elif purpose in consts.NS_P:
             required_segments = ns_list
         else:
-<<<<<<< HEAD
-            raise ValueError(
-                "'%s' does not seem to be a valid soc, ns, or "
-                "nhb purpose." % str(purpose)
-            )
-=======
             raise ValueError("'%s' does not seem to be a valid soc or ns "
                              "purpose." % str(purpose))
 
->>>>>>> 51a48673
         for mode in m_list:
             for segment in required_segments:
                 for car_availability in ca_list:
@@ -1640,14 +1547,6 @@
         tp_list=tp_list,
     )
 
-<<<<<<< HEAD
-    if tp_list is not None:
-        for p, m, seg, ca, tp in loop_generator:
-            yield generate_calib_params(purpose=p, mode=m, segment=seg, ca=ca, tp=tp)
-    else:
-        for p, m, seg, ca in loop_generator:
-            yield generate_calib_params(purpose=p, mode=m, segment=seg, ca=ca)
-=======
     for p, m, seg, ca, tp in loop_generator:
         yield generate_calib_params(
             purpose=p,
@@ -1726,7 +1625,6 @@
             raise KeyError(
                 "Segment '%s' does not exist in df" % segment
             )
->>>>>>> 51a48673
 
         # Ignore none-like splits
         unique = df[segment].unique().tolist()
@@ -1777,16 +1675,9 @@
     return len(list(seg_level_loop_generator(seg_level, seg_params)))
 
 
-<<<<<<< HEAD
-def seg_level_loop_generator(
-    seg_level: str,
-    seg_params: Dict[str, Any],
-) -> Dict[str, Union[int, str]]:
-=======
 def seg_level_loop_generator(seg_level: str,
                              seg_params: Dict[str, Any],
                              ) -> Iterator[Dict[str, Union[int, str]]]:
->>>>>>> 51a48673
     """
     Yields seg_values dictionary for the seg_level given
 
@@ -1812,19 +1703,11 @@
         seg_params = validate_vdm_seg_params(seg_params)
 
         loop_generator = vdm_segment_loop_generator(
-<<<<<<< HEAD
-            to_list=seg_params["to_needed"],
-            uc_list=seg_params["uc_needed"],
-            m_list=seg_params["m_needed"],
-            ca_list=seg_params["ca_needed"],
-            tp_list=seg_params["tp_needed"],
-=======
             to_list=seg_params.get('to_needed', [None]),
             uc_list=seg_params.get('uc_needed', [None]),
             m_list=seg_params.get('m_needed', [None]),
             ca_list=seg_params.get('ca_needed', [None]),
             tp_list=seg_params.get('tp_needed', [None]),
->>>>>>> 51a48673
         )
 
         # Convert to dict
@@ -2478,11 +2361,6 @@
     return fitted_filter
 
 
-<<<<<<< HEAD
-def filter_by_segmentation(
-    df: pd.DataFrame, df_filter: Dict[str, Any], fit: bool = False, **kwargs
-) -> pd.DataFrame:
-=======
 def remove_none_like_filter(df_filter: Dict[str, Any]) -> Dict[str, Any]:
     """
     Removes all None-like items from df_filter
@@ -2512,7 +2390,6 @@
                            fit: bool = False,
                            **kwargs
                            ) -> pd.DataFrame:
->>>>>>> 51a48673
     """
     Filters a dataframe down to a given segmentation
 
@@ -2691,9 +2568,6 @@
     return productions, attractions
 
 
-<<<<<<< HEAD
-def get_costs(model_lookup_path, calib_params, tp="24hr", iz_infill=0.5):
-=======
 def balance_a_to_p(productions: pd.DataFrame,
                    attractions: pd.DataFrame,
                    unique_cols: List[str],
@@ -2875,7 +2749,6 @@
               tp='24hr',
               iz_infill = 0.5
               ):
->>>>>>> 51a48673
     """
     This function imports distances or costs from a given path.
 
@@ -3094,16 +2967,10 @@
     return segments
 
 
-<<<<<<< HEAD
-def convert_to_weights(
-    df: pd.DataFrame, year_cols: List[str], weight_by_col: str = "purpose_id"
-) -> pd.DataFrame:
-=======
 def convert_to_weights(df: pd.DataFrame,
                        year_cols: List[str],
                        weight_by_col: str = 'p'
                        ) -> pd.DataFrame:
->>>>>>> 51a48673
     """
     TODO: write convert_to_weights() doc
     """
