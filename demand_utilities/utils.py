--- conflicted
+++ resolved
@@ -1022,12 +1022,7 @@
         name_parts += ["m" + mode]
 
     if not is_none_like(segment) and not is_none_like(purpose):
-<<<<<<< HEAD
-        soc_p_str = [str(x) for x in consts.SOC_P]
-        seg_name = "soc" if purpose in soc_p_str else "ns"
-=======
         seg_name = "soc" if int(purpose) in consts.SOC_P else "ns"
->>>>>>> 1b1608ca
         name_parts += [seg_name + segment]
 
     if not is_none_like(car_availability):
