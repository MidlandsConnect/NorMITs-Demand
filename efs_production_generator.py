# -*- coding: utf-8 -*-
"""
Created on Mon Dec  9 12:13:07 2019

@author: Sneezy
"""

import os
import sys
import warnings

import numpy as np
import pandas as pd

from typing import List
from typing import Dict
from typing import Tuple

from functools import reduce

from tqdm import tqdm

import efs_constants as consts
from efs_constrainer import ForecastConstrainer

from demand_utilities import timing
from demand_utilities import utils as du
from demand_utilities import concurrency as conc

# TODO: Move functions that can be static elsewhere.
#  Maybe utils?

# TODO: Tidy up the no longer needed functions -
#  Production model was re-written to use TMS method


class EFSProductionGenerator:
    
    def __init__(self,
                 model_name: str,
                 seg_level: str = 'tfn',
                 zoning_system: str = 'msoa',
                 tag_certainty_bounds=consts.TAG_CERTAINTY_BOUNDS
                 ):
        """
        #TODO
        """
        # Validate inputs
        seg_level = du.validate_seg_level(seg_level)
        model_name = du.validate_model_name(model_name)
        zoning_system = du.validate_zoning_system(zoning_system)

        # Assign
        self.efs_constrainer = ForecastConstrainer()
        self.tag_certainty_bounds = tag_certainty_bounds

        self.model_name = model_name

        self.zoning_system = zoning_system
        self.zone_col = '%s_zone_id' % zoning_system

        # Define the segmentation we're using
        if seg_level == 'tfn':
            self.segments = ['area_type', 'p', 'soc', 'ns', 'ca']
            self.return_segments = [self.zone_col] + self.segments
            self.return_segments.remove('area_type')
        else:
            raise ValueError(
                "'%s' is a valid segmentation level, but I don't have a way "
                "of determining which segments to use for it. You should add "
                "one!" % seg_level
            )

        # Remove ca segmentation for some models
        if model_name == 'noham':
            self.return_segments.remove('ca')

    def run(self,
            base_year: str,
            future_years: List[str],

            # Population growth
            population_growth: pd.DataFrame,
            population_constraint: pd.DataFrame,

            # Build import paths
            import_home: str,
            msoa_conversion_path: str,

            # Alternate population/production creation files
            lu_import_path: str = None,
            trip_rates_path: str = None,
            time_splits_path: str = None,
            mean_time_splits_path: str = None,
            mode_share_path: str = None,

            # Production control file
            ntem_control_dir: str = None,
            lad_lookup_dir: str = None,
            control_productions: bool = True,
            control_fy_productions: bool = True,

            # D-Log
            d_log: pd.DataFrame = None,
            d_log_split: pd.DataFrame = None,

            # Population constraints
            constraint_required: List[bool] = consts.DEFAULT_PRODUCTION_CONSTRAINTS,
            constraint_method: str = "Percentage",  # Percentage, Average
            constraint_area: str = "Designated",  # Zone, Designated, All
            constraint_on: str = "Growth",  # Growth, All
            constraint_source: str = "Grown Base",  # Default, Grown Base, Model Grown Base
            designated_area: pd.DataFrame = None,

            # Segmentation Controls
            m_needed: List[int] = consts.MODES_NEEDED,
            segmentation_cols: List[str] = None,
            external_zone_col: str = 'model_zone_id',
            lu_year: int = 2018,
            no_neg_growth: bool = True,
            population_infill: float = 0.001,

            # Handle outputs
            audits: bool = True,
            out_path: str = None,
            recreate_productions: bool = True,
            population_metric: str = "Population",  # Households, Population
            ) -> Tuple[pd.DataFrame, str]:
        """
        Production model for the external forecast system. This has been
        written to align with TMS production generation, with the addition of
        future year population growth and production generation.

        Performs the following functions:
            - Reads in the base year land use data to create the base year
              population numbers
            - Grows the base year population by pop_growth factors,
              resulting in future year population numbers.
            - Combines base and future year population numbers with trip_rates
              (currently the same across all years) to produce the base and
              future year production values (for all modes).
            - Finally, splits the produced productions to only return the
              desired mode. This dataframe is then returned.

        Parameters
        ----------
        base_year:
            The base year of the forecast.

        future_years:
            The future years to forecast.

        population_growth:
            dataframe containing the future year growth values for
            growing the base year population. Must be segmented by the same
            zoning system (at least) as land use data (usually msoa_zone_id).

        population_constraint:
            TODO: Need to clarify if population constrain is still needed,
             where the values come from, and how exactly the constrainer works.

        import_home:
            The home directory to find all the production imports. Usually
            Y:/NorMITs Demand/import

        msoa_conversion_path:
            Path to the file containing the conversion from msoa integer
            identifiers to the msoa string code identifiers. Hoping to remove
            this in a future update and align all of EFS to use msoa string
            code identifiers.

        lu_import_path:
            The path to alternate land use import data. If left as None, the
            production model will use the default land use data.

        trip_rates_path:
            The path to alternate trip rates data. If left as None, the
            production model will use the default trip rates data.

        time_splits_path:
            The path to alternate time splits data. If left as None, the
            production model will use the default time splits data.

        mean_time_splits_path:
            The path to alternate mean time splits data. If left as None, the
            production model will use the default mean time splits data.

        mode_share_path:
            The path to alternate mode share data. If left as None, the
            production model will use the default mode share data.

        ntem_control_dir:
            The path to alternate ntem control directory. If left as None, the
            production model will use the default path.

        lad_lookup_dir:
            The path to alternate lad to msoa import data. If left as None, the
            production model will use the default path.

        control_productions:
            Whether to control the generated production to the constraints
            given in ntem_control_dir or not.

        control_fy_productions:
            Whether to control the generated future year productions to the
            constraints given in ntem_control_dir or not. When running for
            scenarios other than the base NTEM, this should be False.

        d_log:
            TODO: Clarify what format D_log data comes in as

        d_log_split:
            See d_log

        constraint_required:
            See efs_constrainer.ForecastConstrainer()

        constraint_method:
            See efs_constrainer.ForecastConstrainer()

        constraint_area:
            See efs_constrainer.ForecastConstrainer()

        constraint_on:
            See efs_constrainer.ForecastConstrainer()

        constraint_source:
            See efs_constrainer.ForecastConstrainer()

        designated_area:
            See efs_constrainer.ForecastConstrainer()

        m_needed:
            Which mode to return productions for.

        segmentation_cols:
            The levels of segmentation that exist in the land use data. If
            not defined, will default to: ['area_type', 'traveller_type',
            'soc', 'ns', 'ca'].

        external_zone_col:
            The name of the zone column, as used externally to this production
            model. This is used to make sure this model can translate to the
            zoning name used internally in land_use and trip_rates data.

        lu_year:
            Which year the land_use data has been generated for. At the moment,
            if this is different to the base year and error is thrown. Used as
            a safety measure to make sure the user is warned if the base year
            changes without the land use.

        no_neg_growth:
            Whether to ensure there is no negative growth. If True, any growth
            values below 0 will be replaced with population_infill.

        population_infill:
            If no_neg_growth is True, this value will be used to replace all
            values that are less than 0.

        audits:
            Whether to output print_audits to the terminal during running. This can
            be used to monitor the population and production numbers being
            generated and constrained.

        out_path:
            Path to the directory to output the population and productions
            dataframes.

        recreate_productions:
            Whether to recreate the productions or not. If False, it will
            look in out_path for previously produced productions and return
            them. If none can be found, they will be generated.

        population_metric:
            No longer used - kept for now to retain all information from
            previous EFS. Will be removed in future.

        Returns
        -------
        Segmented_productions:
            Productions for mode m_needed, segmented by all segments possible
            in the input data.
        population_output:
            Path to the population output CSV.
        """
        # Return previously created productions if we can
        fname = consts.PRODS_FNAME % (self.zoning_system, 'hb')
        final_output_path = os.path.join(out_path, fname)

        if not recreate_productions and os.path.isfile(final_output_path):
            print("Found some already produced productions. Using them!")
            return pd.read_csv(final_output_path)

        # Init
        internal_zone_col = self.zone_col
        all_years = [str(x) for x in [base_year] + future_years]
        integrate_d_log = d_log is not None and d_log_split is not None
        if integrate_d_log:
            d_log = d_log.copy()
            d_log_split = d_log_split.copy()

        # TODO: Make this more adaptive
        # Set the level of segmentation being used
        if segmentation_cols is None:
            segmentation_cols = [
                'area_type',
                'traveller_type',
                'soc',
                'ns',
                'ca'
            ]

        # Fix column naming if different
        if external_zone_col != internal_zone_col:
            population_growth = population_growth.copy().rename(
                columns={external_zone_col: internal_zone_col}
            )
            designated_area = designated_area.copy().rename(
                columns={external_zone_col: internal_zone_col}
            )
            population_constraint = population_constraint.rename(
                columns={external_zone_col: internal_zone_col}
            )

        # TODO: Deal with case where land use year and base year don't match
        if str(lu_year) != str(base_year):
            raise ValueError("The base year and land use year are not the "
                             "same. Don't know how to deal with that at the"
                             "moment.")

        # Build paths to the needed files
        imports = build_production_imports(
            import_home=import_home,
            lu_import_path=lu_import_path,
            trip_rates_path=trip_rates_path,
            time_splits_path=time_splits_path,
            mean_time_splits_path=mean_time_splits_path,
            mode_share_path=mode_share_path,
            ntem_control_dir=ntem_control_dir,
            lad_lookup_dir=lad_lookup_dir,
            set_controls=control_productions
        )

        if population_metric == "households":
            raise ValueError("Production Model has changed. Households growth "
                             "is not currently supported.")

        # ## BASE YEAR POPULATION ## #
        print("Loading the base year population data...")
        base_year_pop = get_land_use_data(imports['land_use'],
                                          segmentation_cols=segmentation_cols)
        base_year_pop = base_year_pop.rename(columns={'people': base_year})

        # Audit population numbers
        du.print_w_toggle("Base Year Population: %d"
                          % base_year_pop[base_year].sum(),
                          echo=audits)

        # ## FUTURE YEAR POPULATION ## #
        print("Generating future year population data...")
        # Merge on all possible segmentations - not years
        merge_cols = du.intersection(list(base_year_pop), list(population_growth))
        merge_cols = du.list_safe_remove(merge_cols, all_years)

        population = du.grow_to_future_years(
            base_year_df=base_year_pop,
            growth_df=population_growth,
            base_year=base_year,
            future_years=future_years,
            no_neg_growth=no_neg_growth,
            infill=population_infill,
            growth_merge_cols=merge_cols
        )

        # ## CONSTRAIN POPULATION ## #
        if constraint_required[0] and (constraint_source != "model grown base"):
            print("Performing the first constraint on population...")
            population = self.efs_constrainer.run(
                population,
                constraint_method,
                constraint_area,
                constraint_on,
                population_constraint,
                base_year,
                all_years,
                designated_area,
                internal_zone_col
            )
        elif constraint_source == "model grown base":
            print("Generating model grown base constraint for use on "
                  "development constraints...")
            population_constraint = population.copy()

        # ## INTEGRATE D-LOG ## #
        if integrate_d_log:
            print("Integrating the development log...")
            raise NotImplementedError("D-Log population integration has not "
                                      "yet been implemented.")
        else:
            # If not integrating, no need for another constraint
            constraint_required[1] = False

        # ## POST D-LOG CONSTRAINT ## #
        if constraint_required[1]:
            print("Performing the post-development log constraint on population...")
            population = self.efs_constrainer.run(
                population,
                constraint_method,
                constraint_area,
                constraint_on,
                population_constraint,
                base_year,
                all_years,
                designated_area,
                internal_zone_col
            )

        # Reindex and sum
        group_cols = [internal_zone_col] + segmentation_cols
        index_cols = group_cols.copy() + all_years
        population = population.reindex(index_cols, axis='columns')
        population = population.groupby(group_cols).sum().reset_index()

        # Population Audit
        if audits:
            print('\n', '-'*15, 'Population Audit', '-'*15)
            for year in all_years:
                print('. Total population for year %s is: %.4f'
                      % (year, population[year].sum()))
            print('\n')

        # Write the produced population to file
        if out_path is None:
            print("WARNING! No output path given. "
                  "Not writing populations to file.")
        else:
            print("Writing population to file...")
<<<<<<< HEAD
            population_output = os.path.join(out_path, consts.POP_FNAME % zoning_system)
            population.to_csv(population_output, index=False)
=======
            path = os.path.join(out_path, consts.POP_FNAME % self.zoning_system)
            population.to_csv(path, index=False)
>>>>>>> 61523dbb

        # ## CREATE PRODUCTIONS ## #
        print("Population generated. Converting to productions...")
        productions = generate_productions(
            population=population,
            group_cols=group_cols,
            base_year=base_year,
            future_years=future_years,
            trip_rates_path=imports['trip_rates'],
            time_splits_path=imports['time_splits'],
            mean_time_splits_path=imports['mean_time_splits'],
            mode_share_path=imports['mode_share'],
            audit_dir=out_path,
            ntem_control_dir=imports['ntem_control'],
            lad_lookup_dir=imports['lad_lookup'],
            control_fy_productions=control_fy_productions,
        )

        # Write productions to file
        if out_path is None:
            print("WARNING! No output path given. "
                  "Not writing productions to file.")
        else:
            print("Writing productions to file...")
            fname = consts.PRODS_FNAME % (self.zoning_system, 'raw_hb')
            path = os.path.join(out_path, fname)
            productions.to_csv(path, index=False)

        # ## CONVERT TO OLD EFS FORMAT ## #
        # Make sure columns are the correct data type
        productions['area_type'] = productions['area_type'].astype(int)
        productions['m'] = productions['m'].astype(int)
        productions['p'] = productions['p'].astype(int)
        productions['ca'] = productions['ca'].astype(int)
        productions.columns = productions.columns.astype(str)

        # Extract just the needed mode
        mask = productions['m'].isin(m_needed)
        productions = productions[mask]
        productions = productions.drop('m', axis='columns')

        # Reindex to just the wanted return cols
        group_cols = self.return_segments
        index_cols = group_cols.copy() + all_years

        productions = productions.reindex(index_cols, axis='columns')
        productions = productions.groupby(group_cols).sum().reset_index()

        print("Writing HB productions to disk...")
        fname = consts.PRODS_FNAME % (self.zoning_system, 'hb')
        path = os.path.join(out_path, fname)
        productions.to_csv(path, index=False)

        return productions, population_output

    def grow_population(self,
                        population_values: pd.DataFrame,
                        population_growth: pd.DataFrame,
                        base_year: str = None,
                        future_years: List[str] = List[None],
                        growth_merge_col: str = 'msoa_zone_id'
                        ) -> pd.DataFrame:
        # TODO: Write grow_population() doc
        # Init
        all_years = [base_year] + future_years

        print("Adjusting population growth to base year...")
        population_growth = du.convert_growth_off_base_year(
            population_growth,
            base_year,
            future_years
        )

        print("Growing population from base year...")
        grown_population = du.get_growth_values(
            population_values,
            population_growth,
            base_year,
            future_years,
            merge_cols=growth_merge_col
        )

        # Make sure there is no minus growth
        for year in all_years:
            mask = (grown_population[year] < 0)
            grown_population.loc[mask, year] = self.pop_infill

        # Add base year back in to get full grown values
        grown_population = du.growth_recombination(
            grown_population,
            base_year_col=base_year,
            future_year_cols=future_years,
            drop_base_year=False
        )

        return grown_population

    def grow_by_population(self,
                           population_growth: pd.DataFrame,
                           population_values: pd.DataFrame,
                           population_constraint: pd.DataFrame,
                           d_log: pd.DataFrame = None,
                           d_log_split: pd.DataFrame = None,
                           minimum_development_certainty: str = "MTL",  # "NC", "MTL", "RF", "H"
                           constraint_required: List[bool] = consts.DEFAULT_PRODUCTION_CONSTRAINTS,
                           constraint_method: str = "Percentage",  # Percentage, Average
                           constraint_area: str = "Designated",  # Zone, Designated, All
                           constraint_on: str = "Growth",  # Growth, All
                           constraint_source: str = "Grown Base",  # Default, Grown Base, Model Grown Base
                           designated_area: pd.DataFrame = None,
                           base_year_string: str = None,
                           model_years: List[str] = List[None]
                           ) -> pd.DataFrame:
        """
        TODO: Write grow_by_population() doc
        """
        # ## GROW POPULATION
        grown_population = self.population_grower(
            population_growth,
            population_values,
            base_year_string,
            model_years
        )

        # ## initial population metric constraint
        if constraint_required[0] and (constraint_source != "model grown base"):
            print("Performing the first constraint on population...")
            grown_population = self.efs_constrainer.run(
                grown_population,
                constraint_method,
                constraint_area,
                constraint_on,
                population_constraint,
                base_year_string,
                model_years,
                designated_area
            )
        elif constraint_source == "model grown base":
            print("Generating model grown base constraint for use on "
                  + "development constraints...")
            population_constraint = grown_population.copy()

        # ## D-LOG INTEGRATION
        if d_log is not None and d_log_split is not None:
            print("Including development log...")
            development_households = self.development_log_house_generator(
                d_log,
                d_log_split,
                minimum_development_certainty,
                model_years
            )
            raise NotImplementedError("D-Log pop generation not "
                                      "yet implemented.")
            # TODO: Generate population
        else:
            print("Not including development log...")

        # ## post-development log constraint
        if constraint_required[1]:
            print("Performing the post-development log on population...")
            grown_population = self.efs_constrainer.run(
                grown_population,
                constraint_method,
                constraint_area,
                constraint_on,
                population_constraint,
                base_year_string,
                model_years,
                designated_area
            )
        return grown_population

    def grow_by_households(self,
                           population_constraint: pd.DataFrame,
                           population_split: pd.DataFrame,
                           households_growth: pd.DataFrame,
                           households_values: pd.DataFrame,
                           households_constraint: pd.DataFrame,
                           housing_split: pd.DataFrame,
                           housing_occupancy: pd.DataFrame,
                           d_log: pd.DataFrame = None,
                           d_log_split: pd.DataFrame = None,
                           minimum_development_certainty: str = "MTL",  # "NC", "MTL", "RF", "H"
                           constraint_required: List[bool] = consts.DEFAULT_PRODUCTION_CONSTRAINTS,
                           constraint_method: str = "Percentage",  # Percentage, Average
                           constraint_area: str = "Designated",  # Zone, Designated, All
                           constraint_on: str = "Growth",  # Growth, All
                           constraint_source: str = "Grown Base",  # Default, Grown Base, Model Grown Base
                           designated_area: pd.DataFrame = None,
                           base_year_string: str = None,
                           model_years: List[str] = List[None]
                           ) -> pd.DataFrame:
        # ## GROW HOUSEHOLDS
        grown_households = self.households_grower(
            households_growth,
            households_values,
            base_year_string,
            model_years
        )

        # ## initial population metric constraint
        if constraint_required[0] and (constraint_source != "model grown base"):
            print("Performing the first constraint on households...")
            grown_households = self.efs_constrainer.run(
                grown_households,
                constraint_method,
                constraint_area,
                constraint_on,
                households_constraint,
                base_year_string,
                model_years,
                designated_area
            )
        elif constraint_source == "model grown base":
            print("Generating model grown base constraint for use on "
                  + "development constraints...")
            households_constraint = grown_households.copy()

        # ## SPLIT HOUSEHOLDS
        split_households = self.split_housing(
            grown_households,
            housing_split,
            base_year_string,
            model_years
        )

        # ## D-LOG INTEGRATION
        if d_log is not None and d_log_split is not None:
            print("Including development log...")
            # ## DEVELOPMENT SPLIT
            split_development_households = self.development_log_house_generator(
                d_log,
                d_log_split,
                minimum_development_certainty,
                model_years
            )

            # ## COMBINE BASE + DEVELOPMENTS
            split_households = self.combine_households_and_developments(
                split_households,
                split_development_households
            )

        else:
            print("Not including development log...")

        # ## post-development log constraint
        if constraint_required[1]:
            print("Performing the post-development log constraint on "
                  "households...")
            split_households = self.efs_constrainer.run(
                split_households,
                constraint_method,
                constraint_area,
                constraint_on,
                households_constraint,
                base_year_string,
                model_years,
                designated_area
            )

        # ## POPULATION GENERATION
        population = self.generate_housing_occupancy(
            split_households,
            housing_occupancy,
            base_year_string,
            model_years
        )

        # ## ENSURE WE HAVE NO MINUS POPULATION
        for year in model_years:
            mask = (population[year] < 0)
            population.loc[mask, year] = self.pop_infill

        # ## secondary post-development constraint
        # (used for matching HH pop)
        if constraint_required[2] and (constraint_source != "model grown base"):
            print("Constraining to population on population in "
                  "households...")
            population = self.efs_constrainer.run(
                population,
                constraint_method,
                constraint_area,
                constraint_on,
                population_constraint,
                base_year_string,
                model_years,
                designated_area
            )
        elif constraint_source == "model grown base":
            print("Population constraint in households metric selected.")
            print("No way to control population using model grown base "
                  + "constraint source.")

        # ## SPLIT POP (On traveller type)
        split_population = self.split_population(
            population,
            population_split,
            base_year_string,
            model_years
        )

        # ## RECOMBINING POP
        final_population = self.growth_recombination(split_population,
                                                     "base_year_population",
                                                     model_years)

        final_population.sort_values(
            by=[
                "model_zone_id",
                "property_type_id",
                "traveller_type_id"
            ],
            inplace=True
        )
        return final_population

    def production_generation(self,
                              population: pd.DataFrame,
                              area_type: pd.DataFrame,
                              trip_rate: pd.DataFrame,
                              year_list: List[str]
                              ) -> pd.DataFrame:
        """
        #TODO
        """
        population = population.copy()
        area_type = area_type.copy()
        trip_rate = trip_rate.copy()

        # Multiple Population zones belong to each MSOA area  type
        population = pd.merge(
            population,
            area_type,
            on=["model_zone_id"]
        )

        # Calculate the trips of each traveller in an area, based on
        # their trip rates
        trips = pd.merge(
            population,
            trip_rate,
            on=["traveller_type_id", "area_type_id"],
            suffixes=("", "_trip_rate")
        )
        for year in year_list:
            trips.loc[:, year] = trips[year] * trips[year + "_trip_rate"]

        # Extract just the needed columns
        group_by_cols = [
            "model_zone_id",
            "purpose_id",
            "traveller_type_id",
            "soc",
            "ns",
            "area_type_id"
        ]
        needed_columns = group_by_cols.copy()
        needed_columns.extend(year_list)
        trips = trips[needed_columns]

        productions = trips.groupby(
            by=group_by_cols,
            as_index=False
        ).sum()

        return productions

    def convert_to_average_weekday(self,
                                   production_dataframe: pd.DataFrame,
                                   all_years: List[str]
                                   ) -> pd.DataFrame:
        """
        #TODO
        """
        output_dataframe = production_dataframe.copy()

        for year in all_years:
            output_dataframe.loc[:, year] = output_dataframe.loc[:, year] / 5

        return output_dataframe

    def population_grower(self,
                          population_growth: pd.DataFrame,
                          population_values: pd.DataFrame,
                          base_year: str,
                          year_string_list: List[str]
                          ) -> pd.DataFrame:
        # get population growth from base year
        print("Adjusting population growth to base year...")
        population_growth = du.convert_growth_off_base_year(
                population_growth,
                base_year,
                year_string_list
                )
        print("Adjusted population growth to base year!")

        print("Growing population from base year...")
        grown_population = du.get_growth_values(
            population_values,
            population_growth,
            base_year,
            year_string_list
        )
        print("Grown population from base year!")
        
        return grown_population
            
    def households_grower(self,
                         households_growth: pd.DataFrame,
                         households_values: pd.DataFrame,
                         base_year: str,
                         year_string_list: List[str]
                         ) -> pd.DataFrame:
        
        households_growth = households_growth.copy()
        households_values = households_values.copy()
        print("Adjusting households growth to base year...")
        households_growth = du.convert_growth_off_base_year(
                households_growth,
                base_year,
                year_string_list
                )
        print("Adjusted households growth to base year!")
        
        print("Growing households from base year...")
        grown_households = self.get_grown_values(households_values,
                                                 households_growth,
                                                 "base_year_households",
                                                 year_string_list)
        print("Grown households from base year!")
        
        return grown_households

    
    def split_housing(self,
                      households_dataframe: pd.DataFrame,
                      housing_split_dataframe: pd.DataFrame,
                      base_year_string: str,
                      all_years: List[str]
                      ) -> pd.DataFrame:
        households_dataframe = households_dataframe.copy()
        housing_split_dataframe = housing_split_dataframe.copy()
        
        split_households_dataframe = pd.merge(
                households_dataframe,
                housing_split_dataframe,
                on = ["model_zone_id"],
                suffixes = {"", "_split"}
                )

        # Calculate the number of houses belonging to each split
        split_households_dataframe["base_year_households"] = (
                split_households_dataframe["base_year_households"]
                *
                split_households_dataframe[base_year_string + "_split"]
                )
        
        for year in all_years:
            # we iterate over each zone
            split_households_dataframe[year] = (
                    split_households_dataframe[year]
                    *
                    split_households_dataframe[year + "_split"]
                    )

        # extract just the needed columns
        required_columns = [
                "model_zone_id",
                "property_type_id",
                "base_year_households"
                ]
        required_columns.extend(all_years)
        split_households_dataframe = split_households_dataframe[required_columns]

        return split_households_dataframe
    
    def split_population(self,
                      population_dataframe: pd.DataFrame,
                      population_split_dataframe: pd.DataFrame,
                      base_year_string: str,
                      all_years: List[str]
                      ) -> pd.DataFrame:
        population_dataframe = population_dataframe.copy()
        population_split_dataframe = population_split_dataframe.copy()
        
        split_population_dataframe = pd.merge(
                population_dataframe,
                population_split_dataframe,
                on = ["model_zone_id", "property_type_id"],
                suffixes = {"", "_split"}
                )
                
        split_population_dataframe["base_year_population"] = (
                split_population_dataframe["base_year_population"]
                *
                split_population_dataframe[base_year_string + "_split"]
                )
        
        for year in all_years:
            # we iterate over each zone
            # create zone mask
            split_population_dataframe[year] = (
                    split_population_dataframe[year]
                    *
                    split_population_dataframe[year + "_split"]
                    )

        # Extract the required columns
        required_columns = [
                "model_zone_id",
                "property_type_id",
                "traveller_type_id",
                "base_year_population"
                ]
        required_columns.extend(all_years)
        split_population_dataframe = split_population_dataframe[required_columns]

        return split_population_dataframe
    
    def generate_housing_occupancy(self,
                                   households_dataframe: pd.DataFrame,
                                   housing_occupancy_dataframe: pd.DataFrame,
                                   base_year_string: str,
                                   all_years: List[str]
                                   ) -> pd.DataFrame:
        """
        #TODO
        """
        households_dataframe = households_dataframe.copy()
        housing_occupancy_dataframe = housing_occupancy_dataframe.copy()
        
        households_population = pd.merge(
                households_dataframe,
                housing_occupancy_dataframe,
                on = ["model_zone_id", "property_type_id"],
                suffixes = {"", "_occupancy"}
                )
        
        households_population["base_year_population"] = (
                households_population["base_year_households"]
                *
                households_population[base_year_string + "_occupancy"]
                )
        
        pop_columns = [
                "model_zone_id",
                "property_type_id",
                "base_year_population"
                ]
        pop_dictionary = {}
        
        for year in all_years:
            households_population[year + "_population"] = (
                    households_population[year]
                    *
                    households_population[year + "_occupancy"]
                    )
            pop_columns.append(year + "_population")
            pop_dictionary[year + "_population"] = year

        # Extract just the needed columns and rename to years
        households_population = households_population[pop_columns]
        households_population = households_population.rename(columns=pop_dictionary)
        
        return households_population
    
    def development_log_house_generator(self,
                                        development_log: pd.DataFrame,
                                        development_log_split: pd.DataFrame,
                                        minimum_development_certainty: str,
                                        all_years: List[str]
                                        ) -> pd.DataFrame:
        """
        #TODO
        """
        development_log = development_log.copy()
        development_log_split = development_log_split.copy()
        
        development_log = development_log[
                development_log["dev_type"] == "Housing"
                ]
        
        webtag_certainty_bounds = self.tag_certainty_bounds[
                minimum_development_certainty
                ]
        
        development_log["used"] = False 
        
        for webtag_certainty in webtag_certainty_bounds:
            mask = (development_log["webtag_certainty"] == webtag_certainty)
            development_log.loc[
                    mask,
                    "used"
                    ] = True
        
        required_columns = [
                "model_zone_id"
                ]
        
        required_columns.extend(all_years)
        
        development_log = development_log[
                development_log["used"] == True
                ]
        
        development_log = development_log[required_columns]
        
        development_households = pd.merge(
                development_log,
                development_log_split,
                on = ["model_zone_id"],
                suffixes = {"", "_split"}
                )
        
        for year in all_years:
            # we iterate over each zone
            development_households[year] = (
                    development_households[year]
                    *
                    development_households[year + "_split"]
                    )
        
        required_columns = [
                "model_zone_id",
                "property_type_id"
                ]
        
        required_columns.extend(all_years)        
        
        development_households = development_households[required_columns]
        
        development_households = development_households.groupby(
                by = [
                        "model_zone_id",
                        "property_type_id"
                        ],
                as_index = False
                ).sum()
        
        return development_households
    
    def combine_households_and_developments(self,
                                            split_households: pd.DataFrame,
                                            split_developments: pd.DataFrame
                                            ) -> pd.DataFrame:
        """
        #TODO
        """
        split_households = split_households.copy()
        split_developments = split_developments.copy()
        
        combined_households = split_households.append(
                split_developments,
                ignore_index = True
                )
        
        combined_households = combined_households.groupby(
                by = [
                        "model_zone_id",
                        "property_type_id"
                        ],
                as_index = False
                ).sum()
        
        return combined_households


class NhbProductionModel:

    def __init__(self,
                 import_home: str,
                 export_home: str,
                 msoa_conversion_path: str,
                 model_name: str,
                 seg_level: str = 'tfn',
                 return_segments: List[str] = None,

                 base_year: str = consts.BASE_YEAR_STR,
                 future_years: List[str] = consts.FUTURE_YEARS_STR,
                 m_needed: List[int] = consts.MODES_NEEDED,

                 # Alternate input paths
                 hb_prods_path: str = None,
                 hb_attrs_path: str = None,
                 trip_rates_path: str = None,
                 mode_splits_path: str = None,
                 time_splits_path: str = None,

                 # Production control file
                 ntem_control_dir: str = None,
                 lad_lookup_dir: str = None,
                 control_productions: bool = True,
                 control_fy_productions: bool = True,

                 # Alternate output paths
                 audit_write_dir: str = None,

                 # Converting back to old EFS format
                 external_zone_col: str = 'model_zone_id',

                 # Alternate col names from inputs
                 m_col: str = 'm',
                 m_share_col: str = 'mode_share',
                 tp_col: str = 'tp',
                 tp_share_col: str = 'time_share',

                 # Col names for nhb trip rates
                 soc_col: str = 'soc',
                 ns_col: str = 'ns',
                 nhb_p_col: str = 'nhb_p',
                 trip_rate_col: str = 'trip_rate',

                 zoning_system: str = 'msoa',
                 audits: bool = True,
                 process_count: int = consts.PROCESS_COUNT
                 ):
        """
        Parameters
        ----------
        import_home:
            Path to the import home of NorMITs Demand. This can be gotten from
            an instance of the ExternalForecastSystem. Usually
            'Y:/NorMITs Demand/import'

        export_home:
            Path to the export home of this instance of outputs. This is
            usually related to a specific run of the ExternalForecastSystem,
            and should be gotten from there.
            e.g. 'E:/NorMITs Demand/norms_2015/v2_3-EFS_Output/iter1'

        msoa_conversion_path:
            Path to the file containing the conversion from msoa integer
            identifiers to the msoa string code identifiers. Hoping to remove
            this in a future update and align all of EFS to use msoa string
            code identifiers.

        model_name:
            The name of the model being run. This is usually something like:
            norms, norms_2015, or noham.

        seg_level:
            The level of segmentation to run at. This is used to determine
            how to produce the NHB Productions. Should be one of the values
            from consts.SEG_LEVELS

        return_segments:
            Which segmentation to use when returning the NHB productions.
            If left as None, it is automatically determined based on seg_level.

        base_year:
            The base year of the hb productions and attractions

        future_years:
            The future years of nhb productions to create - these years must
            also exist in the hb productions and attractions.

        m_needed:
            The modes to return when calling run.

        hb_prods_path:
            An alternate path to hb productions. If left as None, the NHB
            production model will look in the default output location of
            ProductionModel.

        hb_attrs_path:
            An alternate path to hb attractions. If left as None, the NHB
            production model will look in the default output location of
            AttractionModel.
        
        trip_rates_path:
            An alternate path to nhb trip rates. Any alternate inputs must be
            in the same format as the default. If left as None, the NHB
            production model will look in the default import location.
        
        mode_splits_path:
            An alternate path to nhb mode splits. Any alternate inputs must be
            in the same format as the default. If left as None, the NHB
            production model will look in the default import location.

        time_splits_path:
            An alternate path to nhb time splits. Any alternate inputs must be
            in the same format as the default. If left as None, the NHB
            production model will look in the default import location.
        
        ntem_control_dir:
            The path to alternate ntem control directory. If left as None, the
            production model will use the default import location.

        lad_lookup_dir:
            The path to alternate lad to msoa import data. If left as None, the
            production model will use the default import location.

        control_productions:
            Whether to control the generated productions to the constraints
            given in ntem_control_dir or not.

        control_fy_productions:
            Whether to control the generated future year productions to the
            constraints given in ntem_control_dir or not. When running for
            scenarios other than the base NTEM, this should be False.

        audit_write_dir:
            Alternate path to write the audits. If left as None, the default
            location is used.

        m_col:
            The name of the column in the mode_splits and time_splits that
            relate to mode.

        m_share_col:
            The name of the column in mode_splits that contains the mode
            share amount.

        tp_col:
            The name of the column in time_splits that contains the time_period
            id
        
        tp_share_col:
            The name of the column in time_splits that contains the time
            share amount.
        
        soc_col:
            The name of the column in trip_rates that contains the soc
            data.
        
        ns_col:
            The name of the column in trip_rates that contains the ns
            data.
        
        nhb_p_col:
            The name of the column in trip_rates that contains the nhb purpose
            data.
        
        trip_rate_col:
            The name of the column in trip_rates that contains the trip_rate
            data.
        
        zoning_system:
            The zoning system being used by the import files

        audits:
            Whether to print out audits or not.

        process_count:
            The number of processes to use in the NHB production model when
            multiprocessing is available.
        """
        # Validate inputs
        zoning_system = du.validate_zoning_system(zoning_system)
        model_name = du.validate_model_name(model_name)
        seg_level = du.validate_seg_level(seg_level)

        # Assign
        self.model_name = model_name
        self.seg_level = seg_level
        self.return_segments = return_segments
        self.msoa_conversion_path = msoa_conversion_path

        self.base_year = base_year
        self.future_years = future_years
        self.all_years = [str(x) for x in [base_year] + future_years]
        self.m_needed = m_needed

        self.zoning_system = zoning_system
        self.zone_col = '%s_zone_id' % zoning_system

        self.control_productions = control_productions
        self.control_fy_productions = control_fy_productions

        self.m_col = m_col
        self.m_share_col = m_share_col
        self.tp_col = tp_col
        self.tp_share_col = tp_share_col

        self.soc_col = soc_col
        self.ns_col = ns_col
        self.nhb_p_col = nhb_p_col
        self.trip_rate_col = trip_rate_col

        self.print_audits = audits
        self.process_count = process_count
        self.internal_zone_col = 'msoa_zone_id'
        self.external_zone_col = external_zone_col

        self.imports, self.exports = self._build_paths(
            import_home=import_home,
            export_home=export_home,
            hb_prods_path=hb_prods_path,
            hb_attrs_path=hb_attrs_path,
            trip_rates_path=trip_rates_path,
            mode_splits_path=mode_splits_path,
            time_splits_path=time_splits_path,
            ntem_control_dir=ntem_control_dir,
            lad_lookup_dir=lad_lookup_dir,
            audit_write_dir=audit_write_dir,
        )
        
        if seg_level == 'tfn':
            self.segments = ['area_type', 'p', 'soc', 'ns', 'ca']
            self.return_segments = [self.zone_col] + self.segments
            self.return_segments.remove('area_type')
        else:
            raise ValueError(
                "'%s' is a valid segmentation level, but I don't have a way "
                "of determining which segments to use for it. You should add "
                "one!" % seg_level
            )

        # Remove ca segmentation for some models
        if model_name == 'noham':
            self.return_segments.remove('ca')

    def _build_paths(self,
                     import_home: str,
                     export_home: str,
                     hb_prods_path: str,
                     hb_attrs_path: str,
                     trip_rates_path: str,
                     mode_splits_path: str,
                     time_splits_path: str,
                     ntem_control_dir: str,
                     lad_lookup_dir: str,
                     audit_write_dir: str,
                     ) -> Tuple[Dict[str, str], Dict[str, str]]:
        """
        Builds a dictionary of import paths, forming a standard calling
        procedure for imports. Arguments allow default paths to be replaced.
        """
        # Set all unset import paths to default values
        if hb_prods_path is None:
            fname = consts.PRODS_FNAME % (self.zoning_system, 'raw_hb')
            hb_prods_path = os.path.join(export_home,
                                         consts.PRODUCTIONS_DIRNAME,
                                         fname)

        if hb_attrs_path is None:
            fname = consts.ATTRS_FNAME % (self.zoning_system, 'raw_hb')
            hb_attrs_path = os.path.join(export_home,
                                         consts.ATTRACTIONS_DIRNAME,
                                         fname)

        if trip_rates_path is None:
            trip_rates_path = os.path.join(import_home,
                                           consts.NHB_PARAMS_DIRNAME,
                                           'nhb_ave_wday_enh_trip_rates.csv')

        if mode_splits_path is None:
            mode_splits_path = os.path.join(import_home,
                                            consts.NHB_PARAMS_DIRNAME,
                                            'nhb_ave_wday_mode_split.csv')

        if time_splits_path is None:
            time_splits_path = os.path.join(import_home,
                                            consts.NHB_PARAMS_DIRNAME,
                                            'nhb_ave_wday_time_split.csv')

        if ntem_control_dir is None:
            path = 'ntem_constraints'
            ntem_control_dir = os.path.join(import_home, path)

        if lad_lookup_dir is None:
            lad_lookup_dir = import_home

        if audit_write_dir is None:
            audit_write_dir = os.path.join(export_home,
                                           consts.AUDITS_DIRNAME,
                                           'Productions')
        du.create_folder(audit_write_dir, chDir=False)

        # Build the imports dictionary
        imports = {
            'productions': hb_prods_path,
            'attractions': hb_attrs_path,
            'trip_rates': trip_rates_path,
            'mode_splits': mode_splits_path,
            'time_splits': time_splits_path,
            'ntem_control': ntem_control_dir,
            'lad_lookup': lad_lookup_dir
        }

        # Make sure all import paths exit
        for key, path in imports.items():
            if not os.path.exists(path):
                raise IOError(
                    "NHB Production Model Imports: The path for %s does not "
                    "exist.\nFull path: %s" % (key, path)
                )

        # Build the exports dictionary
        exports = {
            'productions': os.path.join(export_home, consts.PRODUCTIONS_DIRNAME),
            'attractions': os.path.join(export_home, consts.ATTRACTIONS_DIRNAME),
            'audits': audit_write_dir
        }

        # Make sure all export paths exit
        for key, path in imports.items():
            if not os.path.exists(path):
                raise IOError(
                    "NHB Production Model Exports: The path for %s does not "
                    "exist.\nFull path: %s" % (key, path)
                )

        return imports, exports

    def _apply_mode_splits(self,
                           nhb_prods: pd.DataFrame,
                           verbose: bool = True
                           ) -> pd.DataFrame:
        """
        Applies Mode splits on the given NHB productions

        Parameters
        ----------
        nhb_prods:
            Dataframe containing the NHB productions to split.
            Needs the following column names to merge with the mode splits:
            ['area_type', 'p', 'ca', 'nhb_p']

        verbose:
            Whether to print a progress bar while applying the splits or not

        Returns
        -------
        mode_split_nhb_prods:
            The given nhb_prods additionally split by mode
        """
        # Init
        m_col = self.m_col
        m_share_col = self.m_share_col
        col_names = list(nhb_prods)

        mode_splits = pd.read_csv(self.imports['mode_splits'])
        unq_m = mode_splits[m_col].unique()

        merge_cols = du.intersection(list(nhb_prods), list(mode_splits))
        expected_merge_cols = ['area_type', 'p', 'ca', 'nhb_p']

        # Validate the merge columns
        if not du.equal_ignore_order(merge_cols, expected_merge_cols):
            raise du.NormitsDemandError(
                "Expecting to merge on %s, but only found %s columns. Has "
                "something gone wrong?"
                % (str(expected_merge_cols), str(merge_cols))
            )

        # Apply the mode splits
        eff_m_split = list()
        desc = 'Splitting by mode'
        for mode in tqdm(unq_m, desc=desc, disable=not verbose):
            # Get just this mode share
            needed_cols = merge_cols.copy() + [m_col, m_share_col]
            m_subset = mode_splits.reindex(needed_cols, axis='columns').copy()

            mask = (mode_splits[m_col] == mode)
            m_subset = m_subset[mask]

            # Merge and infill missing modes with 0
            m_split = pd.merge(
                nhb_prods.copy(),
                m_subset,
                how='left',
                on=merge_cols
            ).fillna(0)

            # Multiply by mode share
            for year in self.all_years:
                m_split[year] *= m_split[m_share_col]

            # Drop the unneeded cols
            m_split = m_split.drop([m_col, m_share_col], axis='columns')

            eff_m_split.append({
                'm': mode,
                'df': m_split
            })

        # Compile back into a fill mat and return
        col_names += [m_col]
        return du.compile_efficient_df(eff_m_split, col_names=col_names)

    def _apply_time_splits(self,
                           nhb_prods: pd.DataFrame,
                           verbose: bool = True
                           ) -> pd.DataFrame:
        """
        Applies time periods splits to NHB Productions

        Parameters
        ----------
        nhb_prods:
            Dataframe containing the NHB productions to split.
            Needs the following column names to merge with the mode splits:
            ['area_type', 'ca', 'nhb_p', 'm']

        verbose:
            Whether to print a progress bar while applying the splits or not

        Returns
        -------
        time_split_nhb_prods:
            The given nhb_prods additionally split by time periods
        """
        # Init
        tp_col = self.tp_col
        tp_share_col = self.tp_share_col
        col_names = list(nhb_prods)

        time_splits = pd.read_csv(self.imports['time_splits'])
        unq_tp = time_splits[tp_col].unique()

        merge_cols = du.intersection(list(nhb_prods), list(time_splits))
        expected_merge_cols = ['area_type', 'ca', 'nhb_p', 'm']

        # Validate the merge columns
        if not du.equal_ignore_order(merge_cols, expected_merge_cols):
            raise du.NormitsDemandError(
                "Expecting to merge on %s, but only found %s columns. Has "
                "something gone wrong?"
                % (str(expected_merge_cols), str(merge_cols))
            )

        # Apply the mode splits
        eff_tp_split = list()
        desc = 'Splitting by time period'
        for tp in tqdm(unq_tp, desc=desc, disable=not verbose):
            # Get just this mode share
            needed_cols = merge_cols.copy() + [tp_col, tp_share_col]
            tp_subset = time_splits.reindex(needed_cols, axis='columns').copy()

            mask = (time_splits[tp_col] == tp)
            tp_subset = tp_subset[mask]

            # Merge and infill missing modes with 0
            tp_split = pd.merge(
                nhb_prods.copy(),
                tp_subset,
                how='left',
                on=merge_cols
            ).fillna(0)

            # Multiply by mode share
            for year in self.all_years:
                tp_split[year] *= tp_split[tp_share_col]

            # Drop the unneeded cols
            tp_split = tp_split.drop([tp_col, tp_share_col], axis='columns')

            eff_tp_split.append({
                'tp': tp,
                'df': tp_split
            })

        # Compile back into a fill mat and return
        col_names += [tp_col]
        return du.compile_efficient_df(eff_tp_split, col_names=col_names)

    def _gen_base_productions(self,
                              verbose=True
                              ) -> pd.DataFrame:
        """
        Generates the base NHB Productions from HB Productions and Attractions

        Performs a kind of pseudo distribution in order to retain the HB
        production segmentation in the attractions. The segmentation needs
        to be retained in order to apply the NHB trip rates (Gathered from
        NTS data).

        Parameters
        ----------
        verbose:
            Whether to print progress bars during processing or not.

        Returns
        -------
        NHB_productions:
            A base set of NHB productions based on the HB productions and
            attractions. Return will be segmented by level passed into class
            constructor.
        """

        # Read in files
        dtypes = {self.soc_col: str, self.ns_col: str}
        prods = pd.read_csv(self.imports['productions'], dtype=dtypes)
        attrs = pd.read_csv(self.imports['attractions'], dtype=dtypes)

        # Determine all unique segments - ignore mode
        seg_params = du.build_seg_params(self.seg_level, prods)

        # We ignore mode here because it saves us many many loop iterations.
        # We believe the same results come out the other side whether we include
        # mode in the loop or not - If we run into some weird problems, this
        # should be looked at again
        if 'm_needed' in seg_params:
            seg_params['m_needed'] = [None]

        # Area Type is a special one here - make it the outer loop
        unique_at = prods['area_type'].unique().tolist()

        # ## MULTIPROCESS ## #
        # Build the unchanging arguments
        unchanging_kwargs = {
            'area_type': unique_at[0],
            'seg_level': self.seg_level,
            'seg_params': seg_params,
            'segments': self.segments,
            'trip_rates_path': self.imports['trip_rates'],
            'all_years': self.all_years,
            'prods': prods,
            'attrs': attrs,
            'zone_col': self.zone_col,
            'nhb_p_col': self.nhb_p_col,
            'trip_rate_col': self.trip_rate_col,
            'verbose': verbose
        }

        # Add in the changing kwargs
        kwargs_list = list()
        for area_type in unique_at:
            kwargs = unchanging_kwargs.copy()
            kwargs['area_type'] = area_type
            kwargs_list.append(kwargs)

        returns = conc.multiprocess(
            _gen_base_productions_internal,
            kwargs=kwargs_list,
            process_count=self.process_count
        )
        eff_nhb_prods = reduce(lambda x, y: x + y, returns)

        # Compile segmented
        print("Compiling full NHB Productions...")

        segments = list(eff_nhb_prods[0].keys())
        segments.remove('df')
        col_names = [self.zone_col] + segments + self.all_years
        return du.compile_efficient_df(eff_nhb_prods, col_names=col_names)

    def run(self,
            output_raw: bool = True,
            recreate_productions: bool = True,
            verbose: bool = True,
            ) -> pd.DataFrame:
        """
        Runs the whole NHB production model

        Performs the following actions:
          - Pseudo distributes the HB productions and attractions, retaining
            the productions segmentation in the attractions
          - Applies the NHB Trip Rates to produce segmented NHB Productions
          - Applies mode spits the the NHB productions
          - Applies time period splits to the NHB productions
          - Optionally Controls to NTEM
          - Extracts the requested mode, and returns NHB Productions at the
            requested segmentation level (as defined in the class constructor)

        Parameters
        ----------
        output_raw:
            Whether to output the raw nhb productions before aggregating to
            the required segmentation and mode.

        recreate_productions:
            Whether to recreate the nhb productions or not. If False, it will
            look in out_path for previously produced productions and return
            them. If none can be found, they will be generated.

        verbose:
            Whether to print progress bars during processing or not.

        Returns
        -------
        NHB_Productions:
            NHB productions for the mode and segmentation requested in the
            class constructor
        """
        # Return previously created productions if we can
        fname = consts.PRODS_FNAME % (self.zoning_system, 'nhb')
        final_output_path = os.path.join(self.exports['productions'], fname)

        if not recreate_productions and os.path.isfile(final_output_path):
            print("Found some already produced nhb productions. Using them!")
            return pd.read_csv(final_output_path)

        # Initialise timing
        start_time = timing.current_milli_time()
        du.print_w_toggle(
            "Starting NHB Production Model at: %s" % timing.get_datetime(),
            echo=verbose
        )

        nhb_prods = self._gen_base_productions(verbose=verbose)

        # Reindex and tidy
        group_cols = [self.zone_col] + self.segments + ['nhb_p']
        index_cols = group_cols.copy() + self.all_years

        nhb_prods = nhb_prods.reindex(index_cols, axis='columns')
        nhb_prods = nhb_prods.groupby(group_cols).sum().reset_index()

        # ## SPLIT PRODUCTIONS BY MODE AND TIME ## #
        print("Splitting NHB productions by mode and time...")
        nhb_prods = self._apply_mode_splits(nhb_prods, verbose=verbose)

        # No longer need HB purpose
        extra_segments = [self.m_col, 'nhb_p']
        group_cols = [self.zone_col] + self.segments + extra_segments
        group_cols.remove('p')
        index_cols = group_cols.copy() + self.all_years

        nhb_prods = nhb_prods.reindex(index_cols, axis='columns')
        nhb_prods = nhb_prods.groupby(group_cols).sum().reset_index()

        nhb_prods = self._apply_time_splits(nhb_prods, verbose=verbose)

        # Reindex and tidy
        group_cols += [self.tp_col]
        index_cols = group_cols.copy() + self.all_years

        nhb_prods = nhb_prods.reindex(index_cols, axis='columns')
        nhb_prods = nhb_prods.groupby(group_cols).sum().reset_index()

        nhb_prods = nhb_prods.rename(columns={'nhb_p': 'p'})

        # Population Audit
        if self.print_audits:
            print('\n', '-' * 15, 'Uncorrected NHB Production Audit', '-' * 15)
            for year in self.all_years:
                print('. Total population for year %s is: %.4f'
                      % (year, nhb_prods[year].sum()))
            print('\n')

        # ## OPTIONALLY CONSTRAIN TO NTEM ## #
        control_years = list()
        if self.control_productions:
            control_years.append(self.base_year)
        if self.control_fy_productions:
            control_years += self.future_years

        audits = list()
        for year in control_years:
            # Init Audit
            year_audit = {'year': year}

            # Setup paths
            ntem_fname = consts.NTEM_CONTROL_FNAME % year
            control_path = os.path.join(self.imports['ntem_control'], ntem_fname)
            lad_lookup_path = os.path.join(self.imports['lad_lookup'],
                                           consts.DEFAULT_LAD_LOOKUP)

            # Read in control files
            ntem_totals = pd.read_csv(control_path)
            ntem_lad_lookup = pd.read_csv(lad_lookup_path)

            print("\nPerforming NTEM constraint for %s..." % year)
            nhb_prods, audit, _, = du.control_to_ntem(
                nhb_prods,
                ntem_totals,
                ntem_lad_lookup,
                group_cols=['p', 'm', 'tp'],
                base_value_name=year,
                ntem_value_name='Productions',
                purpose='nhb'
            )

            # Update Audits for output
            year_audit.update(audit)
            audits.append(year_audit)

        # Write the audit to disk
        if len(audits) > 0:
            fname = consts.PRODS_FNAME % ('msoa', 'nhb')
            path = os.path.join(self.exports['audits'], fname)
            pd.DataFrame(audits).to_csv(path, index=False)

        # Output productions before any aggregation
        if output_raw:
            print("Writing raw NHB Productions to disk...")
            fname = consts.PRODS_FNAME % (self.zoning_system, 'raw_nhb')
            path = os.path.join(self.exports['productions'], fname)
            nhb_prods.to_csv(path, index=False)

        # ## TIDY UP AND AGGREGATE ## #
        print("Aggregating to required output format...")
        group_cols = list(nhb_prods)
        for year in self.all_years:
            group_cols.remove(year)
        nhb_prods = nhb_prods.groupby(group_cols).sum().reset_index()

        # Extract just the needed mode
        mask = nhb_prods['m'].isin([str(x) for x in self.m_needed])
        nhb_prods = nhb_prods[mask]
        nhb_prods = nhb_prods.drop('m', axis='columns')

        # Reindex to just the wanted return cols
        group_cols = self.return_segments
        index_cols = group_cols.copy() + self.all_years

        nhb_prods = nhb_prods.reindex(index_cols, axis='columns')
        nhb_prods = nhb_prods.groupby(group_cols).sum().reset_index()

        # Output the aggregated productions
        print("Writing NHB Productions to disk...")
        fname = consts.PRODS_FNAME % (self.zoning_system, 'nhb')
        path = os.path.join(self.exports['productions'], fname)
        nhb_prods.to_csv(path, index=False)

        # End timing
        end_time = timing.current_milli_time()
        du.print_w_toggle(
            "Finished NHB Production Model at: %s" % timing.get_datetime(),
            echo=verbose
        )
        du.print_w_toggle(
            "NHB Production Model took: %s"
            % timing.time_taken(start_time, end_time),
            echo=verbose
        )

        return nhb_prods


def _gen_base_productions_internal(area_type,
                                   seg_level,
                                   seg_params,
                                   segments,
                                   trip_rates_path,
                                   all_years,
                                   prods,
                                   attrs,
                                   zone_col,
                                   nhb_p_col,
                                   trip_rate_col,
                                   verbose
                                   ):
    # init
    nhb_trip_rates = pd.read_csv(trip_rates_path)

    total = du.seg_level_loop_length(seg_level, seg_params)
    desc = "Calculating NHB Productions at %s" % str(area_type)
    p_bar = tqdm(total=total, desc=desc, disable=not verbose)

    eff_nhb_prods = list()
    for seg_vals in du.seg_level_loop_generator(seg_level, seg_params):
        # Add in area type - check our segments are correct
        seg_vals['area_type'] = area_type
        if not all([k in segments for k in seg_vals.keys()]):
            raise KeyError(
                "Our seg_vals and segments disagree on which segments "
                "should be used. Has one been changed without the "
                "other?"
            )

        # ## PSEUDO DISTRIBUTE EACH SEGMENT ## #
        # We do this to retain segments from productions

        # Filter the productions and attractions
        p_subset = du.filter_by_segmentation(prods, seg_vals, fit=True)

        # Soc0 is always special - do this to avoid dropping demand
        if seg_vals.get('soc', -1) == '0':
            temp_seg_vals = seg_vals.copy()
            temp_seg_vals.pop('soc')
            a_subset = du.filter_by_segmentation(attrs, temp_seg_vals, fit=True)
        else:
            a_subset = du.filter_by_segmentation(attrs, seg_vals, fit=True)

        # Remove all segmentation from the attractions
        group_cols = [zone_col]
        index_cols = group_cols.copy() + all_years
        a_subset = a_subset.reindex(index_cols, axis='columns')
        a_subset = a_subset.groupby(group_cols).sum().reset_index()

        # Balance P/A to pseudo distribute
        a_subset = du.balance_a_to_p(
            productions=p_subset,
            attractions=a_subset,
            unique_cols=all_years,
        )

        # ## APPLY NHB TRIP RATES ## #
        # Subset the trip_rates
        tr_index = [nhb_p_col, trip_rate_col]
        tr_subset = du.filter_by_segmentation(nhb_trip_rates, seg_vals,
                                              fit=True)
        tr_subset = tr_subset.reindex(tr_index, axis='columns')

        # Validate
        if len(tr_subset) > len(consts.ALL_NHB_P):
            raise du.NormitsDemandError(
                "We have more than %d rows after filtering the nhb trip "
                "rates. There are probably duplicates in the filter "
                "somehow" % len(consts.ALL_NHB_P)
            )

        # Convert to a dictionary for speed
        tr_dict = dict(zip(tr_subset[nhb_p_col].values,
                           tr_subset[trip_rate_col].values))
        del tr_subset

        # Build the trip rates data for this segment
        for p, trip_rate in tr_dict.items():
            # Get the actual productions
            nhb_prods_df = a_subset.copy()
            for year in all_years:
                nhb_prods_df[year] *= trip_rate

            # Store for compile later
            seg_nhb_prods = seg_vals.copy()
            seg_nhb_prods.update({
                'nhb_p': p,
                'df': nhb_prods_df,
            })

            # Add soc/ns in as needed
            if 'soc' in seg_nhb_prods and 'ns' not in seg_nhb_prods:
                seg_nhb_prods['ns'] = 'none'
            if 'ns' in seg_nhb_prods and 'soc' not in seg_nhb_prods:
                seg_nhb_prods['soc'] = 'none'

            eff_nhb_prods.append(seg_nhb_prods)

        p_bar.update(1)

    p_bar.close()
    return eff_nhb_prods


def build_production_imports(import_home: str,
                             lu_import_path: str = None,
                             trip_rates_path: str = None,
                             time_splits_path: str = None,
                             mean_time_splits_path: str = None,
                             mode_share_path: str = None,
                             ntem_control_dir: str = None,
                             lad_lookup_dir: str = None,
                             set_controls: bool = True
                             ) -> Dict[str, str]:
    """
    Builds a dictionary of production import paths, forming a standard calling
    procedure for production imports. Arguments allow default paths to be
    replaced.

    Parameters
    ----------
    import_home:
        The base path to base all of the other import paths from. This
        should usually be "Y:/NorMITs Demand/import" for business as usual.

    lu_import_path:
        An alternate land use import path to use. File will need to follow the
        same format as default file.

    trip_rates_path:
        An alternate trip rates import path to use. File will need to follow the
        same format as default file.

    time_splits_path:
        An alternate time splits import path to use. File will need to follow
        the same format as default file.

    mean_time_splits_path:
        An alternate mean time splits import path to use. File will need to
        follow the same format as default file.

    mode_share_path:
        An alternate mode share import path to use. File will need to follow
        the same format as default file.

    ntem_control_dir:
        An alternate ntem control directory to use. File will need to follow
        the same format as default files.

    lad_lookup_dir:
        An alternate lad lookup directory to use. File will need to follow
        the same format as default file.

    set_controls:
        If False 'ntem_control' and 'lad_lookup' outputs will be set to None,
        regardless of any other inputs.

    Returns
    -------
    import_dict:
        A dictionary of paths with the following keys:
        'land_use',
        'trip_rates',
        'time_splits',
        'mean_time_splits',
        'mode_share_path',
        'ntem_control',
        'lad_lookup',

    """
    # Set all unset import paths to default values
    if lu_import_path is None:
        path = 'land use\land_use_output_msoa.csv'
        lu_import_path = os.path.join(import_home, path)

    if trip_rates_path is None:
        path = 'tfn_segment_production_params\hb_trip_rates.csv'
        trip_rates_path = os.path.join(import_home, path)

    if time_splits_path is None:
        path = 'tfn_segment_production_params\hb_time_split.csv'
        time_splits_path = os.path.join(import_home, path)

    if mean_time_splits_path is None:
        path = 'tfn_segment_production_params\hb_ave_time_split.csv'
        mean_time_splits_path = os.path.join(import_home, path)

    if mode_share_path is None:
        path = 'tfn_segment_production_params\hb_mode_split.csv'
        mode_share_path = os.path.join(import_home, path)

    if set_controls and ntem_control_dir is None:
        path = 'ntem_constraints'
        ntem_control_dir = os.path.join(import_home, path)

    if set_controls and lad_lookup_dir is None:
        lad_lookup_dir = import_home

    # Assign to dict
    imports = {
        'land_use': lu_import_path,
        'trip_rates': trip_rates_path,
        'time_splits': time_splits_path,
        'mean_time_splits': mean_time_splits_path,
        'mode_share': mode_share_path,
        'ntem_control': ntem_control_dir,
        'lad_lookup': lad_lookup_dir
    }

    return imports


def get_land_use_data(land_use_path: str,
                      msoa_path: str = None,
                      segmentation_cols: List[str] = None,
                      lu_zone_col: str = 'msoa_zone_id'
                      ) -> pd.DataFrame:
    """
    Reads in land use outputs and aggregates up to land_use_cols

    Parameters
    ----------
    land_use_path:
        Path to the land use output file to import

    msoa_path:
        Path to the msoa file for converting from msoa string ids to
        integer ids. If left as None, then MSOA codes are returned instead

    segmentation_cols:
        The columns to keep in the land use data. Must include. If None,
        defaults to:
         [
            'area_type',
            'traveller_type',
            'soc',
            'ns',
        ]

    lu_zone_col:
        The name of the column in the land use data that refers to the zones.

    Returns
    -------
    population:
        Population data segmented by segmentation_cols. Will also include
        lu_zone_col and people cols from land use.
    """
    # Init
    if segmentation_cols is None:
        # Assume full segmentation if not told otherwise
        segmentation_cols = [
            'area_type',
            'traveller_type',
            'soc',
            'ns',
            'ca'
        ]
    land_use_cols = [lu_zone_col] + segmentation_cols + ['people']

    # Set up the columns to keep
    group_cols = land_use_cols.copy()
    group_cols.remove('people')

    # Read in Land use
    with warnings.catch_warnings():
        warnings.simplefilter(action='ignore')
        dtypes = {'soc': str, 'ns': str}
        land_use = pd.read_csv(land_use_path, dtype=dtypes)

    # Drop a lot of columns, group and sum the remaining
    land_use = land_use.reindex(land_use_cols, axis=1)
    land_use = land_use.groupby(group_cols).sum().reset_index()
    land_use = land_use.sort_values(land_use_cols).reset_index(drop=True)
    del group_cols

    # Convert to msoa zone numbers if needed
    if msoa_path is not None:
        land_use = du.convert_msoa_naming(
            land_use,
            msoa_col_name=lu_zone_col,
            msoa_path=msoa_path,
            to='int'
        )

    return land_use


def merge_pop_trip_rates(population: pd.DataFrame,
                         group_cols: List[str],
                         trip_rates_path: str,
                         time_splits_path: str,
                         mean_time_splits_path: str,
                         mode_share_path: str,
                         audit_out: str,
                         control_path: str = None,
                         lad_lookup_dir: str = None,
                         lad_lookup_name: str = consts.DEFAULT_LAD_LOOKUP,
                         tp_needed: List[int] = consts.TP_NEEDED,
                         traveller_type_col: str = 'traveller_type',
                         ) -> pd.DataFrame:
    """
    Converts a single year of population into productions

    Carries out the following actions:
        - Calculates the weekly trip rates
        - Convert to average weekday trip rate, and split by time period
        - Further splits the productions by mode
        - Optionally constrains to the values in control_path

    Parameters
    ----------
    population:
        Dataframe containing the segmented population values for this year.

    group_cols:
        A list of all non-unique columns in population. This will be used to
        retain any already given segmentation.

    trip_rates_path:
        Path to the file of trip rates data. Will try to merge with the
        population on all possible columns.

    time_splits_path:
        Path to the file of time splits by ['area_type', 'traveller_type', 'p'].

    mean_time_splits_path:
        Path to the file of mean time splits by 'p'

    mode_share_path:
        Path to the file of mode shares by ['area_type', 'ca', 'p']

    audit_out:
        The directory to write out any audit files produced.

    control_path:
        Path to the file containing the data to control the produced
        productions to. If left as None, no control will be carried out.


    lad_lookup_dir:
        Path to the file containing the conversion from msoa zoning to LAD
        zoning, to be used for controlling the productions. If left as None, no
        control will be carried out.

    lad_lookup_name:
        The name of the file in lad_lookup_dir that contains the msoa zoning
        to LAD zoning conversion.

    tp_needed:
        A list of the time periods to split the productions by.

    traveller_type_col:
        The name of the column in population that contains the traveller type
        information.

    Returns
    -------
    Productions:
        The population converted to productions for this year. Will try to keep
        all segmentation in the given population if possible, and add more.
    """
    # Init
    do_ntem_control = control_path is not None and lad_lookup_dir is not None

    group_cols = group_cols.copy()
    group_cols.insert(2, 'p')

    index_cols = group_cols.copy()
    index_cols.append('trips')

    # ## GET WEEKLY TRIP RATE FROM POPULATION ## #
    # Init
    trip_rates = pd.read_csv(trip_rates_path)

    # TODO: Make the production model more adaptable
    # Merge on all possible columns
    tr_cols = list(trip_rates)
    pop_cols = list(population)
    tr_merge_cols = [x for x in tr_cols if x in pop_cols]

    purpose_ph = dict()
    all_purposes = trip_rates['p'].drop_duplicates().reset_index(drop=True)
    desc = "Building trip rates by purpose"
    for p in tqdm(all_purposes, desc=desc):
        trip_rate_subset = trip_rates[trip_rates['p'] == p].copy()
        ph = population.copy()

        if p in consts.SOC_P:
            # Update ns with none
            ph['ns'] = 'none'
            ph['soc'] = ph['soc'].astype(float).astype(int)
            # Insurance policy
            trip_rate_subset['ns'] = 'none'
            trip_rate_subset['soc'] = trip_rate_subset['soc'].astype(int)

        elif p in consts.NS_P:
            # Update soc with none
            ph['soc'] = 'none'
            ph['ns'] = ph['ns'].astype(float).astype(int)
            # Insurance policy
            trip_rate_subset['soc'] = 'none'
            trip_rate_subset['ns'] = trip_rate_subset['ns'].astype(int)

        # Merge and calculate productions
        ph = ph[ph['people'] > 0].copy()
        ph = pd.merge(ph, trip_rate_subset, on=tr_merge_cols)

        ph['trips'] = ph['trip_rate'] * ph['people']
        ph = ph.drop(['trip_rate'], axis=1)

        # Group and sum
        ph = ph.reindex(index_cols, axis='columns')
        ph = ph.groupby(group_cols).sum().reset_index()

        # Update dictionary
        purpose_ph[p] = ph
    del trip_rates
    # Results in weekly trip rates by purpose and segmentation

    # ## SPLIT WEEKLY TRIP RATES BY TIME PERIOD ## #
    # Also converts to average weekday trips!
    # Init
    time_splits = pd.read_csv(time_splits_path)
    mean_time_splits = pd.read_csv(mean_time_splits_path)
    tp_merge_cols = ['area_type', 'traveller_type', 'p']

    # Convert tp nums to strings
    tp_needed = ['tp' + str(x) for x in tp_needed]

    tp_ph = dict()
    desc = 'Splitting trip rates by time period'
    for tp in tqdm(tp_needed, desc=desc):
        needed_cols = tp_merge_cols.copy() + [tp]
        tp_subset = time_splits.reindex(needed_cols, axis='columns').copy()
        tp_mean_subset = mean_time_splits.reindex(['p', tp], axis='columns').copy()

        for p, p_df in purpose_ph.items():
            # Get mean for infill
            tp_mean = tp_mean_subset[tp_mean_subset['p'] == p][tp]

            # Merge and infill
            tp_mat = p_df.copy()
            tp_mat = pd.merge(
                tp_mat,
                tp_subset,
                how='left',
                on=tp_merge_cols
            )
            tp_mat[tp] = tp_mat[tp].fillna(tp_mean)

            # Apply tp split and divide by 5 to get average weekday by tp
            tp_mat['trips'] = (tp_mat['trips'] * tp_mat[tp]) / 5

            # Group and sum
            tp_mat = tp_mat.reindex(index_cols, axis='columns')
            tp_mat = tp_mat.groupby(group_cols).sum().reset_index()

            # Add to compilation dict
            tp_ph[(p, tp)] = tp_mat
    del time_splits
    del mean_time_splits
    del purpose_ph
    # Results in average weekday trips by purpose, tp, and segmentation

    # Quick Audit
    approx_tp_totals = []
    for key, dat in tp_ph.items():
        total = dat['trips'].sum()
        approx_tp_totals.append(total)
    ave_wday = sum(approx_tp_totals)
    print('. Average weekday productions: %.2f' % ave_wday)

    # ## SPLIT AVERAGE WEEKDAY TRIP RATES BY MODE ## #
    # TODO: Apply at MSOA level rather than area type
    # Init
    mode_share = pd.read_csv(mode_share_path)
    m_merge_cols = ['area_type', 'ca', 'p']
    target_modes = ['m1', 'm2', 'm3', 'm5', 'm6']

    # Can get rid of traveller type now - too much detail
    # If we keep it we WILL have memory problems
    group_cols.remove(traveller_type_col)
    index_cols.remove(traveller_type_col)

    m_ph = dict()
    desc = 'Applying mode share splits'
    for m in tqdm(target_modes, desc=desc):
        needed_cols = m_merge_cols.copy() + [m]
        m_subset = mode_share.reindex(needed_cols, axis='columns').copy()

        for (p, tp), dat in tp_ph.items():
            m_mat = dat.copy()

            # Would merge all purposes, but left join should pick out target mode
            m_mat = pd.merge(
                m_mat,
                m_subset,
                how='left',
                on=m_merge_cols
            )

            # Apply m split
            m_mat['trips'] = (m_mat['trips'] * m_mat[m])

            # Reindex cols for efficiency
            m_mat = m_mat.reindex(index_cols, axis='columns')
            m_mat = m_mat.groupby(group_cols).sum().reset_index()

            m_mat = m_mat[m_mat['trips'] > 0]

            m_ph[(p, tp, m)] = m_mat
    del mode_share
    del tp_ph
    # Results in average weekday trips by purpose, tp, mode, and segmentation

    print("Writing topline audit...")
    approx_mode_totals = []
    for key, dat in m_ph.items():
        total = dat['trips'].sum()
        approx_mode_totals.append([key, total])

    # Build topline report
    topline = pd.DataFrame(approx_mode_totals, columns=['desc', 'total'])
    # Split key into components
    topline['p'], topline['tp'], topline['m'] = list(zip(*topline['desc']))
    topline = topline.reindex(['p', 'tp', 'm', 'total'], axis=1)
    topline = topline.groupby(['p', 'tp', 'm']).sum().reset_index()
    topline.to_csv(os.path.join(audit_out), index=False)

    # ## COMPILE ALL MATRICES INTO ONE ## #
    output_ph = list()
    desc = 'Compiling productions'
    for (p, tp, m), dat in tqdm(m_ph.items(), desc=desc):
        dat['p'] = p
        dat['tp'] = tp
        dat['m'] = m
        output_ph.append(dat)
    msoa_output = pd.concat(output_ph)

    # We now need to deal with tp and mode in one big matrix
    group_cols = group_cols + ['tp', 'm']
    index_cols = group_cols.copy()
    index_cols.append('trips')

    # Ensure matrix is in the correct format
    msoa_output = msoa_output.reindex(index_cols, axis='columns')
    msoa_output = msoa_output.groupby(group_cols).sum().reset_index()
    msoa_output['m'] = [int(m[1:]) for m in msoa_output['m']]
    msoa_output['tp'] = [int(tp[2:]) for tp in msoa_output['tp']]
    msoa_output['p'] = msoa_output['p'].astype(int)
    msoa_output['m'] = msoa_output['m'].astype(int)

    if do_ntem_control:
        # Get ntem totals
        # TODO: Depends on the time period - but this is fixed for now
        ntem_totals = pd.read_csv(control_path)
        ntem_lad_lookup = pd.read_csv(os.path.join(lad_lookup_dir,
                                                   lad_lookup_name))

        print("Performing NTEM constraint...")
        msoa_output, *_, = du.control_to_ntem(
            msoa_output,
            ntem_totals,
            ntem_lad_lookup,
            group_cols=['p', 'm'],
            base_value_name='trips',
            ntem_value_name='Productions',
            purpose='hb'
        )

    return msoa_output


def generate_productions(population: pd.DataFrame,
                         group_cols: List[str],
                         base_year: str,
                         future_years: List[str],
                         trip_rates_path: str,
                         time_splits_path: str,
                         mean_time_splits_path: str,
                         mode_share_path: str,
                         audit_dir: str,
                         ntem_control_dir: str = None,
                         lad_lookup_dir: str = None,
                         control_fy_productions: bool = True
                         ) -> pd.DataFrame:
    # TODO: write generate_productions() docs
    # Init
    all_years = [base_year] + future_years
    audit_base_fname = 'yr%s_production_topline.csv'
    ntem_base_fname = 'ntem_pa_ave_wday_%s.csv'

    # TODO: Multiprocess yearly productions
    # Generate Productions for each year
    yr_ph = dict()
    for year in all_years:
        # Only only set the control path if we need to constrain
        if not control_fy_productions and year != base_year:
            ntem_control_path = None
        elif ntem_control_dir is not None:
            ntem_fname = ntem_base_fname % year
            ntem_control_path = os.path.join(ntem_control_dir, ntem_fname)
        else:
            ntem_control_path = None

        audit_out = os.path.join(audit_dir, audit_base_fname % year)

        yr_pop = population.copy().reindex(group_cols + [year], axis='columns')
        yr_pop = yr_pop.rename(columns={year: 'people'})
        yr_prod = merge_pop_trip_rates(
            yr_pop,
            group_cols=group_cols,
            trip_rates_path=trip_rates_path,
            time_splits_path=time_splits_path,
            mean_time_splits_path=mean_time_splits_path,
            mode_share_path=mode_share_path,
            audit_out=audit_out,
            control_path=ntem_control_path,
            lad_lookup_dir=lad_lookup_dir
        )
        yr_ph[year] = yr_prod

    # Join all productions into one big matrix
    productions = du.combine_yearly_dfs(
        yr_ph,
        unique_col='trips'
    )

    return productions


def _nhb_production_internal(hb_pa_import,
                             nhb_trip_rates,
                             year,
                             purpose,
                             mode,
                             segment,
                             car_availability):
    """
      The internals of nhb_production(). Useful for making the code more
      readable due to the number of nested loops needed
    """
    hb_dist = du.get_dist_name(
        'hb',
        'pa',
        str(year),
        str(purpose),
        str(mode),
        str(segment),
        str(car_availability),
        csv=True
    )

    # Seed the nhb productions with hb values
    hb_pa = pd.read_csv(
        os.path.join(hb_pa_import, hb_dist)
    )
    hb_pa = du.expand_distribution(
        hb_pa,
        year,
        purpose,
        mode,
        segment,
        car_availability,
        id_vars='p_zone',
        var_name='a_zone',
        value_name='trips'
    )

    # Aggregate to destinations
    nhb_prods = hb_pa.groupby([
        "a_zone",
        "purpose_id",
        "mode_id"
    ])["trips"].sum().reset_index()

    # join nhb trip rates
    nhb_prods = pd.merge(nhb_trip_rates,
                         nhb_prods,
                         on=["purpose_id", "mode_id"])

    # Calculate NHB productions
    nhb_prods["nhb_dt"] = nhb_prods["trips"] * nhb_prods["nhb_trip_rate"]

    # aggregate nhb_p 11_12
    nhb_prods.loc[nhb_prods["nhb_p"] == 11, "nhb_p"] = 12

    # Remove hb purpose and mode by aggregation
    nhb_prods = nhb_prods.groupby([
        "a_zone",
        "nhb_p",
        "nhb_m",
    ])["nhb_dt"].sum().reset_index()

    return nhb_prods


def old_nhb_production(hb_pa_import,
                   nhb_export,
                   required_purposes,
                   required_modes,
                   required_soc,
                   required_ns,
                   required_car_availabilities,
                   years_needed,
                   nhb_factor_import,
                   out_fname='nhb_productions.csv'
                   ):
    """
    This function builds NHB productions by
    aggregates HB distribution from EFS output to destination

    TODO: Update to use the TMS method - see backlog

    Parameters
    ----------
    required lists:
        to loop over TfN segments

    Returns
    ----------
    nhb_production_dictionary:
        Dictionary containing NHB productions by year
    """
    # Init
    nhb_production_dictionary = dict()

    # Get nhb trip rates
    # Might do the other way - This emits CA segmentation
    nhb_trip_rates = pd.read_csv(
        os.path.join(nhb_factor_import, "IgammaNMHM.csv")
    ).rename(
        columns={"p": "purpose_id", "m": "mode_id"}
    )

    # For every: Year, purpose, mode, segment, ca
    for year in years_needed:
        loop_gen = list(du.segmentation_loop_generator(
            required_purposes,
            required_modes,
            required_soc,
            required_ns,
            required_car_availabilities
        ))
        yearly_nhb_productions = list()
        desc = 'Generating NHB Productions for yr%s' % year
        for purpose, mode, segment, car_availability in tqdm(loop_gen, desc=desc):
            nhb_productions = _nhb_production_internal(
                hb_pa_import,
                nhb_trip_rates,
                year,
                purpose,
                mode,
                segment,
                car_availability
            )
            yearly_nhb_productions.append(nhb_productions)

        # ## Output the yearly productions ## #
        # Aggregate all productions for this year
        yr_nhb_productions = pd.concat(yearly_nhb_productions)
        yr_nhb_productions = yr_nhb_productions.groupby(
            ["a_zone", "nhb_p", "nhb_m"]
        )["nhb_dt"].sum().reset_index()

        # Rename columns from NHB perspective
        yr_nhb_productions = yr_nhb_productions.rename(
            columns={
                'a_zone': 'p_zone',
                'nhb_p': 'p',
                'nhb_m': 'm',
                'nhb_dt': 'trips'
            }
        )

        # Output
        nhb_productions_fname = '_'.join(["yr" + str(year), out_fname])
        yr_nhb_productions.to_csv(
            os.path.join(nhb_export, nhb_productions_fname),
            index=False
        )

        # save to dictionary by year
        nhb_production_dictionary[year] = yr_nhb_productions

    return nhb_production_dictionary<|MERGE_RESOLUTION|>--- conflicted
+++ resolved
@@ -435,13 +435,8 @@
                   "Not writing populations to file.")
         else:
             print("Writing population to file...")
-<<<<<<< HEAD
-            population_output = os.path.join(out_path, consts.POP_FNAME % zoning_system)
+            population_output = os.path.join(out_path, consts.POP_FNAME % self.zoning_system)
             population.to_csv(population_output, index=False)
-=======
-            path = os.path.join(out_path, consts.POP_FNAME % self.zoning_system)
-            population.to_csv(path, index=False)
->>>>>>> 61523dbb
 
         # ## CREATE PRODUCTIONS ## #
         print("Population generated. Converting to productions...")
