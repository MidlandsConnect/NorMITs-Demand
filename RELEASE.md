--- conflicted
+++ resolved
@@ -19,14 +19,6 @@
 
 Below, a brief summary of patches made since the previous version can be found.
 
-<<<<<<< HEAD
-### V0.4.9
-- Distribution Model
-  - Reporting
-    - Automatically generates vector reports on the production and attraction
-      vectors generated when converting the upper model outputs for the
-      lower model.
-=======
 ### V0.5.0
 - Core
   - Added 'save()' and 'load()' functions (to remove implicit pandas
@@ -36,4 +28,8 @@
     - ZoningSystem
 - Updated NoTEM and Distribution Model to read in DVectors using the new
   `Dvector.load()` method. This makes loads faster and safer.
->>>>>>> 565c6426
+- Distribution Model
+  - Reporting
+    - Automatically generates vector reports on the production and attraction
+      vectors generated when converting the upper model outputs for the
+      lower model.