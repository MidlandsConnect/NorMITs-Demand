# NorMITs-Demand

## Python Environment

The Python version and package requirements are given in "Pipfile" and "Pipfile.lock",
these files are created and maintained automatically by [pipenv](https://pypi.org/project/pipenv/).
To install the packages required to run the External Forecast System first install Python 3.8 and 
run the following command to install pipenv.

`pip install pipenv`

Once pipenv has been installed successfully then run the `pipenv install` (from within
the NorMITs-Demand folder), which will read "Pipfile.lock" and install all the packages required.

Once the above command has ran you can activate the environment by running `pipenv shell` then
you can run any Python files with the usual `python` command. To add any new Python
packages to the environment use `pipenv install package_name` instead of pip, this will download
and install the package and update "Pipfile" and "Pipfile.lock" with the version information.

## Testing
Unit tests have been created using the pytest package and can be ran automatically using
the command `pytest` in the main repository folder. Pytest will search for any files named
`test_*.py` or `*_test.py` and run all tests within them, see
[pytest documentation](https://docs.pytest.org/en/stable/) for more information.

## Versioning
The NorMITs Demand codebase follows [Semantic Versioning](https://semver.org/); the convention
for most software products. In Summary this means the version numbers should be read in the 
following way.

Given a version number MAJOR.MINOR.PATCH (e.g. 1.0.0), increment the:

- MAJOR version when you make incompatible API changes,
- MINOR version when you add functionality in a backwards compatible manner, and
- PATCH version when you make backwards compatible bug fixes.

<<<<<<< HEAD
A brief log of the changes and additions made to the NorMITs Demand codebase between
versions of classes. can be found below.
=======
Below, a brief summary of previous version can be found. Note that this should be moved in future
to reflect future releases to avoid filling up this readme with version notes.

### v0.1.0
Initial version number. Before the TMS codebase has been merged into this codebase (which is really
only EFS). No Elasticity model is included, and neither is the exceptional/bespoke zones. The first 
version of EFS outputs can be found from this version onwards.
>>>>>>> 8dc958a3
<|MERGE_RESOLUTION|>--- conflicted
+++ resolved
@@ -34,15 +34,10 @@
 - MINOR version when you add functionality in a backwards compatible manner, and
 - PATCH version when you make backwards compatible bug fixes.
 
-<<<<<<< HEAD
-A brief log of the changes and additions made to the NorMITs Demand codebase between
-versions of classes. can be found below.
-=======
 Below, a brief summary of previous version can be found. Note that this should be moved in future
 to reflect future releases to avoid filling up this readme with version notes.
 
 ### v0.1.0
 Initial version number. Before the TMS codebase has been merged into this codebase (which is really
 only EFS). No Elasticity model is included, and neither is the exceptional/bespoke zones. The first 
-version of EFS outputs can be found from this version onwards.
->>>>>>> 8dc958a3
+version of EFS outputs can be found from this version onwards.