# -*- coding: utf-8 -*-
"""
Created on: Mon August 28 11:36:24 2020
Updated on:

Original author: Ben Taylor
Last update made by:
Other updates made by:

File purpose:
A file of constants to be used.
Keeps all constants in one place, for all files in the project to refer to,
and keeps the code more readable.
"""
# TODO: Re-organise constants

# ### Constant Values ### #

# General
SOC_P = [1, 2, 12]
NS_P = [3, 4, 5, 6, 7, 8, 13, 14, 15, 16, 18]
ALL_HB_P = [1, 2, 3, 4, 5, 6, 7, 8]
ALL_NHB_P = [12, 13, 14, 15, 16, 18]
ALL_P = ALL_HB_P + ALL_NHB_P

ALL_MODES = [1, 2, 3, 5, 6]

TIME_PERIODS = [1, 2, 3, 4]
TIME_PERIOD_STRS = ['tp' + str(x) for x in TIME_PERIODS]

PROCESS_COUNT = -2

# ## VDM/ME2 constants ## #
VDM_TRIP_ORIGINS = ['hb', 'nhb']
USER_CLASSES = ['commute', 'business', 'other']

# How do user classes relate to purposes
USER_CLASS_PURPOSES = {
    'commute': [1],
    'business': [2, 12],
    'other': [3, 4, 5, 6, 7, 8, 13, 14, 15, 16, 18]
}

HB_USER_CLASS_PURPOSES = {
    'commute': [1],
    'business': [2],
    'other': [3, 4, 5, 6, 7, 8]
}

# Convert between Purpose int and strings
_p_str_int = [
    ('Commute',             1),
    ('Business',            2),
    ('Education',           3),
    ('Shopping',            4),
    ('Personal_business',   5),
    ('Recreation_social',   6),
    ('Visiting_friends',    7),
    ('Holiday_day_trip',    8),
]
P_STR2INT = {s: i for s, i in _p_str_int}
P_INT2STR = {i: s for s, i in _p_str_int}

# Valid levels of segmentation
SEG_LEVELS = [
    'tms',      # Distribution segmentation - only p/m
    'me2',      # Compiled for Matrix Estimation. User classes + time periods
    'vdm',      # Similar to ME but split by trip origin 3 HB, and 2 NHB
    'tfn',      # Segment as much as possible - likely TfN segmentation
]

# Valid zoning systems
ZONING_SYSTEMS = [
    'msoa',
    'lad',
    'tfn_sector',
    'noham',
    'norms',
    'norms_2015'
]

# Valid model names
_model_name_modes = [
    ('noham',       [3]),
    ('norms',       [6]),
    ('norms_2015',  [6]),
]
MODEL_NAMES = [x[0] for x in _model_name_modes]
MODEL_MODES = {name: modes for name, modes in _model_name_modes}


# DIRECTORY NAMES
AUDITS_DIRNAME = 'Audits'
PRODUCTIONS_DIRNAME = 'Productions'
ATTRACTIONS_DIRNAME = 'Attractions'
NHB_PARAMS_DIRNAME = 'nhb_factors'

VALID_MATRIX_FORMATS = ['pa', 'od']

TAG_CERTAINTY_BOUNDS = {
    "NC": ["NC"],
    "MTL": ["NC", "MTL"],
    "RF": ["NC", "MTL", "RF"],
    "H": ["NC", "MTL", "RF", "H"]
}

# ## File Names and Paths ## #
# Zone_system, trip_origin
PRODS_FNAME = '%s_%s_productions.csv'
ATTRS_FNAME = '%s_%s_attractions.csv'

# zone_system
POP_FNAME = '%s_population.csv'
EMP_FNAME = '%s_employment.csv'

# ## Zone Translations

# from_zone_system, to_zone_system
POP_TRANSLATION_FNAME = '%s_%s_pop_weighted_lookup.csv'
EMP_TRANSLATION_FNAME = '%s_%s_emp_weighted_lookup.csv'

# ## NTEM Controls
# year
NTEM_CONTROL_FNAME = 'ntem_pa_ave_wday_%s.csv'
DEFAULT_LAD_LOOKUP = 'lad_to_msoa.csv'

# TODO: can likely remove lots of EFS_COLUMN_DICTIONARY
EFS_COLUMN_DICTIONARY = {
    "base_year_population": [
        "model_zone_id",
        "base_year_population"
    ],
    "base_year_households": [
        "model_zone_id",
        "base_year_households"
    ],
    "base_year_workers": [
        "model_zone_id",
        "base_year_workers"
    ],
    "population": [
        "msoa_zone_id"
    ],
    "population_ratio": [
        "model_zone_id",
        "property_type_id",
        "traveller_type_id"
    ],
    "employment": [
        "msoa_zone_id"
    ],
    "housing_occupancy": [
        "model_zone_id",
        "property_type_id"
    ],
    "production_trips": [
        "p",
        "traveller_type",
        "soc",
        "ns",
        "area_type"
    ],
    "mode_split": [
        "area_type_id",
        "car_availability_id",
        "purpose_id",
        "mode_id",
    ],
    "mode_time_split": [
        "purpose_id",
        "traveller_type_id",
        "area_type_id",
        "mode_time_split"
    ],
    "employment_ratio": [
        "model_zone_id",
        "employment_class"
    ],
    "attraction_weights": [
        "employment_class",
        "purpose_id"
    ]
}

# ### Default Values ### #

# What is this area?
DEFAULT_ZONE_SUBSET = [1, 2, 1055, 1056, 1057, 1058, 1059, 1060, 1061, 1062]

# ### Default Function Arguments ### #

# ## EFS_RUN ## #

# By default EFS should no longer constrain to NTEM planning data
# for populations and employment!
# WE now trust NorMITs Land Use to provide us with accurate population
# and employment data
CONSTRAINT_REQUIRED_DEFAULT = [
    False,   # initial population metric constraint
    False,   # post-development constraint
    False,   # secondary post-development constraint used for matching HH pop
    False,  # initial worker metric constraint
    False,  # secondary worker metric constraint
    False,  # final trip based constraint
]

# ## Attraction Generation ## #
DEFAULT_ATTRACTION_CONSTRAINTS = [
    False,   # initial population metric constraint
    False,   # post-development constraint
    False,   # secondary post-development constraint used for matching HH pop
    False,  # initial worker metric constraint
    False,  # secondary worker metric constraint
    False,  # final trip based constraint
]

# ## Production Generations ## #
DEFAULT_PRODUCTION_CONSTRAINTS = [
    False,   # initial population metric constraint
    False,   # post-development constraint
    False,   # secondary post-development constraint used for matching HH pop
    False   # final trip based constraint
]

<<<<<<< HEAD
TFN_MSOA_SECTOR_LOOKUPS = {
    "population": "tfn_sector_msoa_pop_weighted_lookup.csv",
    "employment": "tfn_sector_msoa_emp_weighted_lookup.csv"
}
=======

# RUNNING CONSTANTS
MODEL_NAME = 'norms'

# YEARS
BASE_YEAR = 2018
FUTURE_YEARS = [2033, 2035, 2050]

# HB consts
PURPOSES_NEEDED = ALL_HB_P
MODES_NEEDED = MODEL_MODES[MODEL_NAME]
SOC_NEEDED = [0, 1, 2, 3]
NS_NEEDED = [1, 2, 3, 4, 5]
CA_NEEDED = [1, 2]
TP_NEEDED = [1, 2, 3, 4]

# NHB consts
NHB_PURPOSES_NEEDED = ALL_NHB_P

# Built from running args
ALL_YEARS = [BASE_YEAR] + FUTURE_YEARS
BASE_YEAR_STR = str(BASE_YEAR)
FUTURE_YEARS_STR = [str(x) for x in FUTURE_YEARS]
ALL_YEARS_STR = [str(x) for x in ALL_YEARS]


>>>>>>> 61523dbb
<|MERGE_RESOLUTION|>--- conflicted
+++ resolved
@@ -222,12 +222,10 @@
     False   # final trip based constraint
 ]
 
-<<<<<<< HEAD
 TFN_MSOA_SECTOR_LOOKUPS = {
     "population": "tfn_sector_msoa_pop_weighted_lookup.csv",
     "employment": "tfn_sector_msoa_emp_weighted_lookup.csv"
 }
-=======
 
 # RUNNING CONSTANTS
 MODEL_NAME = 'norms'
@@ -254,4 +252,3 @@
 ALL_YEARS_STR = [str(x) for x in ALL_YEARS]
 
 
->>>>>>> 61523dbb
