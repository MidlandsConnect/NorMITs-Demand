# -*- coding: utf-8 -*-
"""
Created on Mon Feb  3 14:32:53 2020

@author: Sneezy
"""

import os
import sys
import numpy as np
import pandas as pd

from typing import List
from typing import Dict
from typing import Tuple
from typing import Union

from itertools import product

from tqdm import tqdm

import efs_constants as consts
from demand_utilities import d_log_processor as dlog_p
from efs_constrainer import ForecastConstrainer

import demand_utilities.utils as du

# TODO: Align attraction model class to NHB Production Model


class EFSAttractionGenerator:

    def __init__(self,
                 model_name: str,
                 seg_level: str = 'tfn',
                 zoning_system: str = 'msoa',
                 tag_certainty_bounds=consts.TAG_CERTAINTY_BOUNDS
                 ):
        """
        #TODO
        """
        # Validate inputs
        seg_level = du.validate_seg_level(seg_level)
        model_name = du.validate_model_name(model_name)
        zoning_system = du.validate_zoning_system(zoning_system)

        # Assign
        self.efs_constrainer = ForecastConstrainer()
        self.tag_certainty_bounds = tag_certainty_bounds

        self.model_name = model_name

        self.zoning_system = zoning_system
        self.zone_col = '%s_zone_id' % zoning_system
        self.emp_cat_col = 'employment_cat'

        self.emp_fname = consts.EMP_FNAME % zoning_system

        # Define the segmentation we're using
        if seg_level == 'tfn':
            self.emp_segments = [self.emp_cat_col, 'soc']
            self.attr_segments = ['p', 'soc']
            self.return_segments = [self.zone_col] + self.attr_segments
        else:
            raise ValueError(
                "'%s' is a valid segmentation level, but I don't have a way "
                "of determining which segments to use for it. You should add "
                "one!" % seg_level
            )

    def run(self,
            out_path: str,
            base_year: str,
            future_years: List[str],

            # Employment Growth
            employment_growth: pd.DataFrame,
            employment_constraint: pd.DataFrame,

            # Build import paths
            import_home: str,
            export_home: str,

            # Alternate population/attraction creation files
            attraction_weights_path: str,
            employment_path: str = None,
            mode_splits_path: str = None,
            soc_weights_path: str = None,

            # Alternate output paths
            audit_write_dir: str = None,

            # Production control file
            ntem_control_dir: str = None,
            lad_lookup_dir: str = None,
            control_attractions: bool = True,
            control_fy_attractions: bool = True,

            # D-Log
            dlog: str = None,

            # Employment constraints
            pre_dlog_constraint: bool = False,
            post_dlog_constraint: bool = None,
            designated_area: pd.DataFrame = None,

            # Segmentation controls
            m_needed: List[int] = consts.MODES_NEEDED,
            segmentation_cols: List[str] = None,
            external_zone_col: str = 'model_zone_id',
            no_neg_growth: bool = True,
            employment_infill: float = 0.001,

            # Handle outputs
            audits: bool = True,
            recreate_attractions: bool = True,
            aggregate_nhb_tp: bool = True
            ) -> Tuple[pd.DataFrame, pd.DataFrame]:
        """
        Attraction model for the external forecast system. This has been
        written to align with TMS attraction generation, with the addition of
        future year employment growth and attraction generation.

        Performs the following functions:
            - Reads in the base year employment data to create the base year
              employment numbers
            - Grows the base year employment by employment_growth factors,
              resulting in future year employment numbers.
            - Combines base and future year employment numbers with
              attraction_weights (currently the same across all years) to
              produce the base and future year attraction values (for all
              modes).
            - Finally, splits the produced attractions to only return the
              desired mode. This dataframe is then returned.

        Parameters
        ----------
        out_path:
            Path to the directory to output the employment and attractions
            dataframes.

        base_year:
            The base year of the forecast.

        future_years:
            The future years to forecast.

        employment_growth:
            dataframe containing the future year growth values for
            growing the base year employment. Must be segmented by the same
            zoning system (at least) as employment_path data (usually
            msoa_zone_id).

        employment_constraint:
            Values to constrain the employment numbers to. See
            efs_constrainer.ForecastConstrainer() for further information.

        import_home:
            The home directory to find all the attraction imports. Usually
            Y:/NorMITs Demand/import

        export_home:
            Path to the export home of this instance of outputs. This is
            usually related to a specific run of the ExternalForecastSystem,
            and should be gotten from there using generate_output_paths().
            e.g. 'E:/NorMITs Demand/norms_2015/v2_3-EFS_Output/iter1'

        attraction_weights_path:
            The path to alternate attraction weights import data. If left as
            None, the attraction model will use the default land use data.

        employment_path:
            The path to alternate employment import data. If left as None, the
            attraction model will use the default land use data.

        mode_splits_path:
            The path to alternate mode splits import data. If left as None, the
            attraction model will use the default land use data.

        soc_weights_path:
            The path to alternate soc weights import data. If left as None, the
            attraction model will use the default land use data.

        audit_write_dir:
            Alternate path to write the audits. If left as None, the default
            location is used.

        ntem_control_dir:
            The path to alternate ntem control directory. If left as None, the
            attraction model will use the default land use data.

        lad_lookup_dir:
            The path to alternate lad to msoa import data. If left as None, the
            attraction model will use the default land use data.

        control_attractions:
            Whether to control the generated attractions to the constraints
            given in ntem_control_dir or not.

        control_fy_attractions:
            Whether to control the generated future year attractions to the
            constraints given in ntem_control_dir or not. When running for
            scenarios other than the base NTEM, this should be False.

        dlog:
            TODO: Clarify what format D_log data comes in as

        pre_dlog_constraint:
            Whether to constrain the population before applying the dlog or
            not.

        post_dlog_constraint
            Whether to constrain the population after applying the dlog or
            not.

        designated_area:
            See efs_constrainer.ForecastConstrainer()

        m_needed:
            Which mode to return productions for.

        segmentation_cols:
            The levels of segmentation that exist in the employment_path data.
            If not defined, will default to: [emp_cat_col].

        external_zone_col:
            The name of the zone column, as used externally to this attraction
            model. This is used to make sure this model can translate to the
            zoning name used internally in employment_path and
            attraction_weights data.

        no_neg_growth:
            Whether to ensure there is no negative growth. If True, any growth
            values below 0 will be replaced with employment_infill.

        employment_infill:
            If no_neg_growth is True, this value will be used to replace all
            values that are less than 0.

        audits:
            Whether to output print_audits to the terminal during running. This can
            be used to monitor the employment and attraction numbers being
            generated and constrained.

        recreate_attractions:
            Whether to recreate the attractions or not. If False, it will
            look in out_path for previously produced attractions and return
            them. If none can be found, they will be generated.

        aggregate_nhb_tp:
            Whether to aggregate the time period before writing to disk for
            nhb attractions or not

        Returns
        -------
        segmented_attractions:
            Attractions for mode m_needed, segmented by all segments possible
            in the input data.

        segmented_nhb_attractions:
            NHB attractions for mode m_needed, segmented by all segments
            possible in the input data.
        """
        # Return previously created productions if we can
        fname = consts.ATTRS_FNAME % (self.zoning_system, 'hb')
        nhb_fname = consts.ATTRS_FNAME % (self.zoning_system, 'nhb')
        final_output_path = os.path.join(out_path, fname)
        nhb_output_path = os.path.join(out_path, nhb_fname)

        if (not recreate_attractions
                and os.path.isfile(final_output_path)
                and os.path.isfile(nhb_output_path)):
            print("Found some already produced attractions. Using them!")
            return pd.read_csv(final_output_path), pd.read_csv(nhb_output_path)

        # Init
        a_weights_p_col = 'purpose'
        mode_split_m_col = 'mode'
        all_years = [str(x) for x in [base_year] + future_years]

        # If not set, perform the post_dlog_constrain if dlog is on
        if post_dlog_constraint is None:
            post_dlog_constraint = dlog is not None

        # TODO: Make this more adaptive
        # Set the level of segmentation being used
        if segmentation_cols is None:
            segmentation_cols = [self.emp_cat_col]

        # Fix column naming if different
        if external_zone_col != self.zone_col:
            employment_growth = employment_growth.copy().rename(
                columns={external_zone_col: self.zone_col}
            )
            designated_area = designated_area.copy().rename(
                columns={external_zone_col: self.zone_col}
            )
            employment_constraint = employment_constraint.rename(
                columns={external_zone_col: self.zone_col}
            )

        # Build paths to the needed files
        imports = build_attraction_imports(
            import_home=import_home,
            base_year=base_year,
            attraction_weights_path=attraction_weights_path,
            employment_path=employment_path,
            mode_splits_path=mode_splits_path,
            soc_weights_path=soc_weights_path,
            ntem_control_dir=ntem_control_dir,
            lad_lookup_dir=lad_lookup_dir,
            set_controls=control_attractions
        )

        exports = build_attraction_exports(
            export_home=export_home,
            audit_write_dir=audit_write_dir
        )

        # ## BASE YEAR EMPLOYMENT ## #
        print("Loading the base year employment data...")
        base_year_emp = get_employment_data(
            import_path=imports['base_employment'],
            zone_col=self.zone_col,
            emp_cat_col=self.emp_cat_col,
            return_format='long',
            value_col=base_year,
        )

        # Audit employment numbers
        mask = (base_year_emp[self.emp_cat_col] == 'E01')
        total_base_year_emp = base_year_emp.loc[mask, base_year].sum()
        du.print_w_toggle("Base Year Employment: %d" % total_base_year_emp,
                          echo=audits)

        # ## FUTURE YEAR EMPLOYMENT ## #
        print("Generating future year employment data...")
        # If soc splits in the growth factors, we have a few extra steps
        if 'soc' in employment_growth:
            # Add Soc splits into the base year
            base_year_emp = split_by_soc(
                df=base_year_emp,
                soc_weights=get_soc_weights(imports['soc_weights']),
                unique_col=base_year,
                split_cols=[self.zone_col, self.emp_cat_col]
            )

            # Aggregate the growth factors to remove extra segmentation
            group_cols = [self.zone_col, 'soc']
            index_cols = group_cols.copy() + all_years

            # Make sure both soc columns are the same format
            base_year_emp['soc'] = base_year_emp['soc'].astype('float').astype('int')
            employment_growth['soc'] = employment_growth['soc'].astype('float').astype('int')
        else:
            # We're not using soc, remove it from our segmentations
            self.emp_segments.remove('soc')
            self.attr_segments.remove('soc')

        # Make sure our growth factors are at the right segmentation
        group_cols = [self.zone_col] + self.emp_segments.copy()
        group_cols.remove(self.emp_cat_col)
        index_cols = group_cols.copy() + all_years

        employment_growth = employment_growth.reindex(columns=index_cols)
        employment_growth = employment_growth.groupby(group_cols).mean().reset_index()

        # Merge on all possible segmentations - not years
        merge_cols = du.intersection(list(base_year_emp), list(employment_growth))
        merge_cols = du.list_safe_remove(merge_cols, all_years)

        employment = du.grow_to_future_years(
            base_year_df=base_year_emp,
            growth_df=employment_growth,
            base_year=base_year,
            future_years=future_years,
            growth_merge_cols=merge_cols,
            no_neg_growth=no_neg_growth,
            infill=employment_infill
        )

<<<<<<< HEAD
        # Remove E01 for constraints / dlog
        employment = du.remove_all_commute_cat(
            df=employment,
            emp_cat_col=self.emp_cat_col
        )

=======
>>>>>>> 2cae92f7
        # ## CONSTRAIN POPULATION ## #
        if pre_dlog_constraint:
            print("Performing the first constraint on employment...")
            print(". Pre Constraint:\n%s" % employment[future_years].sum())
            constraint_segments = du.intersection(segmentation_cols,
                                                  employment_constraint)

            employment = dlog_p.constrain_forecast(
                employment,
                employment_constraint,
                designated_area,
                base_year,
                future_years,
                self.zone_col,
                msoa_path=msoa_conversion_path,
                segment_cols=constraint_segments
            )
            print(". Post Constraint:\n%s" % employment[future_years].sum())

        # ## INTEGRATE D-LOG ## #
        if dlog is not None:
            print("Integrating the development log...")

            dlog_segments = ["employment_cat"]
            if "soc" in employment_growth:
                dlog_segments.append("soc")

            employment, hg_zones = dlog_p.apply_d_log(
                pre_dlog_df=employment,
                base_year=base_year,
                future_years=future_years,
                dlog_path=dlog,
                msoa_conversion_path=msoa_conversion_path,
                constraints_zone_equivalence=designated_area,
                segment_cols=dlog_segments,
                dlog_conversion_factor=1.0,
                dlog_data_column_key="employees",
                perform_constraint=False,
                audit_location=out_path
            )

            # Save High Growth (Exceptional) zones to file
            hg_zones.to_csv(os.path.join(out_path, consts.EG_FNAME),
                            index=False)

        # ## POST D-LOG CONSTRAINT ## #
        if post_dlog_constraint:
            pd.set_option('display.float_format', str)
            print("Performing the post-development log constraint on employment...")
            print(". Pre Constraint:\n%s" % employment[future_years].sum())
            print(". Constraint:\n%s" % employment_constraint[future_years].sum())
            constraint_segments = du.intersection(segmentation_cols,
                                                  employment_constraint)

            employment = dlog_p.constrain_forecast(
                employment,
                employment_constraint,
                designated_area,
                base_year,
                future_years,
                self.zone_col,
                msoa_path=msoa_conversion_path,
                segment_cols=constraint_segments
            )
            print(". Post Constraint:\n%s" % employment[future_years].sum())

        # D-Log and constraints done. Need to add E01 back in
        employment = du.add_all_commute_cat(
            df=employment,
            emp_cat_col=self.emp_cat_col,
            unique_data_cols=all_years
        )

        # Write the produced employment to file
        # Earlier than previously to also save the soc segmentation
        if out_path is None:
            print("WARNING! No output path given. "
                  "Not writing employment to file.")
        else:
            print("Writing employment to file...")
            path = os.path.join(out_path, consts.EMP_FNAME % self.zone_col)
            employment.to_csv(path, index=False)

        # Reindex and sum
        # Removes soc splits - attractions weights can't cope
        group_cols = [self.zone_col] + self.emp_segments
        index_cols = group_cols.copy() + all_years
        employment = employment.reindex(index_cols, axis='columns')
        employment = employment.groupby(group_cols).sum().reset_index()

        # Population Audit
        if audits:
            print('\n', '-'*15, 'Employment Audit', '-'*15)
            mask = (employment[self.emp_cat_col] == 'E01')
            for year in all_years:
                total_emp = employment.loc[mask, year].sum()
                print('. Total jobs for year %s is: %.4f'
                      % (str(year), total_emp))
            print('\n')

        # Write the produced employment to file
        print("Writing employment to file...")
        employment_output = os.path.join(out_path, self.emp_fname)
        employment.to_csv(employment_output, index=False)

        # ## CREATE ATTRACTIONS ## #
        # Index by as much segmentation as possible
        idx_cols = list(employment.columns)
        for unq_col in all_years:
            idx_cols.remove(unq_col)

        attractions, nhb_att = generate_attractions(
            employment=employment,
            base_year=base_year,
            future_years=future_years,
            attraction_weights_path=imports['weights'],
            mode_splits_path=imports['mode_splits'],
            soc_weights_path=imports['soc_weights'],
            idx_cols=idx_cols,
            audit_dir=exports['audits'],
            emp_cat_col=self.emp_cat_col,
            p_col=a_weights_p_col,
            m_col=mode_split_m_col,
            ntem_control_dir=imports['ntem_control'],
            lad_lookup_dir=imports['lad_lookup'],
            control_fy_attractions=control_fy_attractions
        )

        # Aggregate nhb trips if needed
        if aggregate_nhb_tp:
            reindex_cols = list(nhb_att)
            reindex_cols.remove('tp')
            group_cols = [x for x in reindex_cols.copy() if x not in all_years]

            nhb_att = nhb_att.reindex(reindex_cols, axis='columns')
            nhb_att = nhb_att.groupby(group_cols).sum().reset_index()

        # Align purpose and mode columns to standards
        p_col = 'p'
        m_col = 'm'
        columns = {a_weights_p_col: p_col, mode_split_m_col: m_col}
        attractions = attractions.rename(columns=columns)
        nhb_att = nhb_att.rename(columns=columns)

        # Write attractions to file
        print("Writing attractions to file...")
        fname = consts.ATTRS_FNAME % (self.zoning_system, 'raw_hb')
        nhb_fname = consts.ATTRS_FNAME % (self.zoning_system, 'raw_nhb')
        attractions.to_csv(os.path.join(out_path, fname), index=False)
        nhb_att.to_csv(os.path.join(out_path, nhb_fname), index=False)

        # TODO: functionalise conversion to old efs
        # ## CONVERT TO OLD EFS FORMAT ## #
        # Make sure columns are the correct data type
        attractions[p_col] = attractions[p_col].astype(int)
        attractions[m_col] = attractions[m_col].astype(int)
        attractions.columns = attractions.columns.astype(str)

        nhb_att[p_col] = nhb_att[p_col].astype(int)
        nhb_att[m_col] = nhb_att[m_col].astype(int)
        nhb_att.columns = nhb_att.columns.astype(str)

        # Extract just the needed mode
        mask = attractions[m_col].isin(m_needed)
        attractions = attractions[mask]
        attractions = attractions.drop(m_col, axis='columns')

        mask = nhb_att[m_col].isin(m_needed)
        nhb_att = nhb_att[mask]
        nhb_att = nhb_att.drop(m_col, axis='columns')

        # Reindex to just the wanted return cols
        group_cols = self.return_segments
        index_cols = group_cols.copy() + all_years

        attractions = attractions.reindex(index_cols, axis='columns')
        attractions = attractions.groupby(group_cols).sum().reset_index()
        nhb_att = nhb_att.reindex(index_cols, axis='columns')
        nhb_att = nhb_att.groupby(group_cols).sum().reset_index()

        # Output the final attractions
        fname = consts.ATTRS_FNAME % (self.zoning_system, 'hb')
        nhb_fname = consts.ATTRS_FNAME % (self.zoning_system, 'nhb')
        attractions.to_csv(os.path.join(out_path, fname), index=False)
        nhb_att.to_csv(os.path.join(out_path, nhb_fname), index=False)

        return attractions, nhb_att

    def attraction_generation(self,
                              worker_dataframe: pd.DataFrame,
                              attraction_weight: pd.DataFrame,
                              year_list: List[str]
                              ) -> pd.DataFrame:
        """
        #TODO
        """
        worker_dataframe = worker_dataframe.copy()
        attraction_weight = attraction_weight.copy()

        attraction_dataframe = pd.merge(
            worker_dataframe,
            attraction_weight,
            on=["employment_class"],
            suffixes=("", "_weights")
        )

        for year in year_list:
            attraction_dataframe.loc[:, year] = (
                attraction_dataframe[year]
                *
                attraction_dataframe[year + "_weights"]
            )

        group_by_cols = ["model_zone_id", "purpose_id"]
        needed_columns = group_by_cols.copy()
        needed_columns.extend(year_list)

        attraction_dataframe = attraction_dataframe[needed_columns]
        attraction_dataframe = attraction_dataframe.groupby(
            by=group_by_cols,
            as_index=False
        ).sum()

        return attraction_dataframe



    def worker_grower(self,
                      worker_growth: pd.DataFrame,
                      worker_values: pd.DataFrame,
                      base_year: str,
                      year_string_list: List[str]
                      ) -> pd.DataFrame:
        # get workers growth from base year
        print("Adjusting workers growth to base year...")
        worker_growth = du.convert_growth_off_base_year(
                worker_growth,
                base_year,
                year_string_list
                )
        print("Adjusted workers growth to base year!")
        
        
        print("Growing workers from base year...")
        grown_workers = du.get_grown_values(
                worker_values,
                worker_growth,
                "base_year_workers",
                year_string_list
                )
        print("Grown workers from base year!")
        
        return grown_workers
    
    def split_workers(self,
                      workers_dataframe: pd.DataFrame,
                      workers_split_dataframe: pd.DataFrame,
                      base_year_string: str,
                      all_years: List[str]
                      ) -> pd.DataFrame:
        workers_dataframe = workers_dataframe.copy()
        workers_split_dataframe = workers_split_dataframe.copy()
        
        split_workers_dataframe = pd.merge(
                workers_dataframe,
                workers_split_dataframe,
                on = ["model_zone_id"],
                suffixes = {"", "_split"}
                )
                
        split_workers_dataframe["base_year_workers"] = (
                split_workers_dataframe["base_year_workers"]
                *
                split_workers_dataframe[base_year_string + "_split"]
                )
        
        for year in all_years:
            # we iterate over each zone
            # create zone mask
            split_workers_dataframe[year] = (
                    split_workers_dataframe[year]
                    *
                    split_workers_dataframe[year + "_split"]
                    )
        
        required_columns = [
                "model_zone_id",
                "employment_class",
                "base_year_workers"
                ]
        
        required_columns.extend(all_years)
        split_workers_dataframe = split_workers_dataframe[
                required_columns
                ]
        return split_workers_dataframe
    
    def add_all_worker_category(self,
                                workers_dataframe: pd.DataFrame,
                                all_worker_category_id: str,
                                all_years: List[str]
                                ) -> pd.DataFrame:
        workers_dataframe = workers_dataframe.copy()
        zones = workers_dataframe["model_zone_id"].unique()
        
        for zone in zones:
            total_line = workers_dataframe[
                    workers_dataframe["model_zone_id"] == zone
                    ].sum()
            
            year_data = {
                    "base_year_workers": [total_line["base_year_workers"]]
                    }            
            for year in all_years:
                year_data[year] = [total_line[year]]
                
            data = {
                    "model_zone_id": [zone],
                    "employment_class": [all_worker_category_id]
                    }
            
            data.update(year_data)
            
            total_line = pd.DataFrame(data)
            
            workers_dataframe = workers_dataframe.append(total_line)
            
        workers_dataframe = workers_dataframe.sort_values(
                by = [
                        "model_zone_id",
                        "employment_class"
                        ]
                )
        
        return workers_dataframe


def get_employment_data(import_path: str,
                        msoa_path: str = None,
                        zone_col: str = 'msoa_zone_id',
                        emp_cat_col: str = 'employment_cat',
                        value_col: str = 'jobs',
                        return_format: str = 'wide',
                        add_all_commute: bool = True,
                        all_commute_col: str = 'E01'
                        ) -> pd.DataFrame:
    """
    Reads in employment data from file and returns dataframe.

    Can be updated in future to accept different types of inputs,
    and return all in the same format.

    Parameters
    ----------
    import_path:
        The path to the employment data to import

    msoa_path:
        Path to the msoa file for converting from msoa string ids to
        integer ids. If left as None, then MSOA codes are returned instead

    zone_col:
        The name of the column in the employment data that refers to the zones.

    emp_cat_col:
        The name to give to the employment category column when converting to
        long format.

    value_col:
        The name to give to the values in the wide matrix when converting to
        long format.

    return_format:
        What format to return the employment data in. Can take either 'wide' or
        'long'

    add_all_commute:
        Whether to add an additional employment category that covers commuting.
        The new category will be a sum of all other employment categories.
        If added, the column will be named all_commute_col

    all_commute_col:
        If add_all_commute is True, the added column will be given this name

    Returns
    -------
    employment_data:
        Dataframe with zone_col as the index, and employment categories
        as the columns

    """
    # Error check
    valid_return_formats = ['wide', 'long']
    return_format = return_format.strip().lower()
    if return_format not in valid_return_formats:
        raise ValueError(
            "'%s' is not a valid return format. Expected one of: %s"
            % (str(return_format), str(valid_return_formats))
        )

    # Read in raw data
    emp_data = pd.read_csv(import_path)
    emp_data = emp_data.rename(columns={'geo_code': zone_col})

    # Add in commute category if required
    if add_all_commute:
        # Commute is a sum of all other employment categories
        emp_cats = list(emp_data.columns)
        emp_cats.remove(zone_col)

        emp_data[all_commute_col] = emp_data[emp_cats].sum(axis='columns')

    # Convert to long format if needed
    if return_format == 'long':
        emp_data = emp_data.melt(
            id_vars=zone_col,
            var_name=emp_cat_col,
            value_name=value_col
        )

    # Convert to msoa zone numbers if needed
    if msoa_path is not None:
        emp_data = du.convert_msoa_naming(
            emp_data,
            msoa_col_name=zone_col,
            msoa_path=msoa_path,
            to='int'
        )

    return emp_data


def get_mode_splits(mode_splits_path: str,
                    zone_col: str = 'msoa_zone_id',
                    p_col: str = 'p',
                    m_col: str = 'm',
                    m_split_col: str = 'mode_share',
                    ret_zone_col: str = None,
                    ret_p_col: str = None,
                    ret_m_col: str = None,
                    ret_m_split_col: str = None,
                    infill: float = 0.0
                    ) -> pd.DataFrame:
    """
    Reads the mode splits from file

    Will make sure all combinations of purposes and modes exist, and aggregate
    any duplicate entries.

    Parameters
    ----------
    mode_splits_path:
        Path to the mode splits file to read in

    zone_col:
        Name of the column containing the zone data

    p_col:
        Name of the columns containing the purpose data

    m_col:
        Name of the column containing the mode data

    m_split_col:
        Name of the column containing the mode split factors

    ret_zone_col:
        The name to give to zone_col on return.

    ret_p_col:
        The name to give to p_col on return.

    ret_m_col
        The name to give to m_col on return.

    ret_m_split_col
        The name to give to m_split_col on return.

    infill:
        The value to infill any missing p/m combinations

    Returns
    -------
    mode_splits:
        Dataframe containing the following columns [ret_zone_col, ret_p_col,
        ret_m_col, ret_m_split_col]
    """
    # Init
    ret_zone_col = zone_col if ret_zone_col is None else ret_zone_col
    ret_p_col = p_col if ret_p_col is None else ret_p_col
    ret_m_col = m_col if ret_m_col is None else ret_m_col
    ret_m_split_col = m_split_col if ret_m_split_col is None else ret_m_split_col
    mode_splits = pd.read_csv(mode_splits_path)

    # Aggregate any duplicates
    group_cols = list(mode_splits.columns)
    group_cols.remove(m_split_col)
    mode_splits = mode_splits.groupby(group_cols).sum().reset_index()

    # Get all unique values for our unique columns
    zones = mode_splits[zone_col].unique()
    ps = mode_splits[p_col].unique()
    ms = mode_splits[m_col].unique()

    # Create a new placeholder df containing every combination of the
    # unique columns
    ph = dict()
    ph[zone_col], ph[p_col], ph[m_col] = zip(*product(zones, ps, ms))
    ph = pd.DataFrame(ph)

    # Where a combination of segmentation does not exist, infill
    mode_splits = ph.merge(
        mode_splits,
        how='left',
        on=[zone_col, p_col, m_col]
    ).fillna(infill)

    # rename the return
    mode_splits = mode_splits.rename(
        columns={
            zone_col: ret_zone_col,
            p_col: ret_p_col,
            m_col: ret_m_col,
            m_split_col: ret_m_split_col
        }
    )

    return mode_splits


def get_soc_weights(soc_weights_path: str,
                    zone_col: str = 'msoa_zone_id',
                    soc_col: str = 'soc_class',
                    jobs_col: str = 'seg_jobs',
                    str_cols: bool = False
                    ) -> pd.DataFrame:
    """
    Converts the input file into soc weights by zone

    Parameters
    ----------
    soc_weights_path:
        Path to the soc weights file. Must contain at least the following
        column names [zone_col, soc_col, jobs_col]

    zone_col:
        The column name in soc_weights_path that contains the zone data.

    soc_col:
        The column name in soc_weights_path that contains the soc categories.

    jobs_col:
        The column name in soc_weights_path that contains the number of jobs
        data.

    str_cols:
        Whether the return dataframe columns should be as [soc1, soc2, ...]
        (if True), or [1, 2, ...] (if False).

    Returns
    -------
    soc_weights:
        a wide dataframe with zones from zone_col as the column names, and
        soc categories from soc_col as columns. Each row of soc weights will
        sum to 1.
    """
    # Init
    soc_weighted_jobs = pd.read_csv(soc_weights_path)

    # Convert soc numbers to names (to differentiate from ns)
    soc_weighted_jobs[soc_col] = soc_weighted_jobs[soc_col].astype(int).astype(str)

    if str_cols:
        soc_weighted_jobs[soc_col] = 'soc' + soc_weighted_jobs[soc_col]

    # Calculate Zonal weights for socs
    # This give us the benefit of model purposes in HSL data
    group_cols = [zone_col, soc_col]
    index_cols = group_cols.copy()
    index_cols.append(jobs_col)

    soc_weights = soc_weighted_jobs.reindex(index_cols, axis='columns')
    soc_weights = soc_weights.groupby(group_cols).sum().reset_index()
    soc_weights = soc_weights.pivot(
        index=zone_col,
        columns=soc_col,
        values=jobs_col
    )

    # Convert to factors
    soc_segments = soc_weighted_jobs[soc_col].unique()
    soc_weights['total'] = soc_weights[soc_segments].sum(axis='columns')

    for soc in soc_segments:
        soc_weights[soc] /= soc_weights['total']

    soc_weights = soc_weights.drop('total', axis='columns')

    return soc_weights


def combine_yearly_attractions(year_dfs: Dict[str, pd.DataFrame],
                               zone_col: str = 'msoa_zone_id',
                               p_col: str = 'purpose',
                               purposes: List[int] = None
                               ) -> pd.DataFrame:
    """
    Efficiently concatenates the yearly dataframes in year_dfs.

    Parameters
    ----------
    year_dfs:
        Dictionary, with keys as the years, and the attractions data for that
        year as a value. Expects the attractions data to be in wide format with
        an index of zone_id (plus any segmentation) and  a column for each
        purpose.

    zone_col:
        The name of the column containing the zone ids

    p_col:
        The name to give to the created purpose column during melting.

    purposes:
        A list of the purposes to keep. If left as None, all purposes are
        kept

    Returns
    -------
    combined_attractions:
        A dataframe of all combined data in year_dfs. There will be a separate
        column for each year of data.
    """
    # Init
    keys = list(year_dfs.keys())

    if purposes is None:
        purposes = list(year_dfs[keys[0]].columns)

    # ## CONVERT THE MATRICES TO LONG FORMAT ## #
    for year, mat in year_dfs.items():
        year_dfs[year] = mat.reset_index().melt(
            id_vars=zone_col,
            var_name=p_col,
            value_name=year
        )

    # The merge cols will be everything but the years
    year = list(year_dfs.keys())[0]
    merge_cols = list(year_dfs[year].columns)
    merge_cols.remove(year)

    # ## SPLIT MATRICES AND JOIN BY PURPOSE ## #
    attraction_ph = list()
    desc = "Merging attractions by purpose"
    for p in tqdm(purposes, desc=desc):

        # Get all the matrices that belong to this purpose
        yr_p_dfs = list()
        for year, df in year_dfs.items():
            temp_df = df[df[p_col] == p].copy()
            yr_p_dfs.append(temp_df)

        # Iteratively merge all matrices into one
        merged_df = yr_p_dfs[0]
        for df in yr_p_dfs[1:]:
            merged_df = pd.merge(
                merged_df,
                df,
                on=merge_cols
            )
        attraction_ph.append(merged_df)
        del yr_p_dfs

    # ## CONCATENATE ALL MERGED MATRICES ## #
    return pd.concat(attraction_ph)


def add_soc0(df: pd.DataFrame,
             data_cols: List[str],
             p_col: str = 'p',
             soc_col: str = 'soc'
             ) -> pd.DataFrame:
    """
    Removes soc splits for the purposes that don't use them, and replaces with
    soc0

    Parameters
    ----------
    df:
        The dataframe to add soc0 into

    data_cols:
        A list of the column names that contain data values. I.e. not
        segmentation variables

    p_col:
        Name of the column in df that contains purpose data.

    soc_col:
        Name of the column in df that contains soc data.

    Returns
    -------
    soc_df:
        The given df with soc0 added in where needed
    """
    # Init
    df = df.copy()
    index_cols = list(df)

    # Figure out which rows need combining to soc0
    mask = (df[p_col].isin(consts.SOC_P))
    retain_df = df[mask].copy()
    combine_df = df[~mask].copy()

    # Return early if we can
    if combine_df.empty:
        return retain_df

    # Remove the soc segmentation
    index_cols.remove(soc_col)
    group_cols = du.list_safe_remove(index_cols.copy(), data_cols)

    combine_df = combine_df.reindex(columns=index_cols)
    combine_df = combine_df.groupby(group_cols).sum().reset_index()

    # Re-add in soc col, all set to 0
    combine_df[soc_col] = 0

    # Finally, stick the two back together
    return pd.concat([retain_df, combine_df])


def split_by_soc(df: pd.DataFrame,
                 soc_weights: pd.DataFrame,
                 zone_col: str = 'msoa_zone_id',
                 p_col: str = 'p',
                 unique_col: str = 'trips',
                 soc_col: str = 'soc',
                 split_cols: str = None
                 ) -> pd.DataFrame:
    """
    Splits df purposes by the soc_weights given.

    Parameters
    ----------
    df:
        Dataframe to add soc splits too. Must contain the following columns
        [zone_col, p_col, unique_col]

    soc_weights:
        Wide dataframe containing the soc splitting weights. Must have a
        zone_col columns, and all other columns are the soc categories to split
        by.

    zone_col:
        The name of the column in df and soc_weights that contains the
        zone data.

    p_col:
        Name of the column in df that contains purpose data.

    unique_col:
        Name of the column in df that contains the unique data (usually the
        number of trips at that row of segmentation)

    soc_col:
        The name to give to the added soc column in the return dataframe.

    split_cols:
        Which columns are being split by soc. If left as None, only zone_col
        is used.

    Returns
    -------
    soc_split_df:
        df with an added soc_col. Unique_col will be split by the weights
        given
    """
    # Init
    soc_cats = list(soc_weights.columns)
    split_cols = [zone_col] if split_cols is None else split_cols

    # Figure out which rows need splitting
    if p_col in df:
        mask = (df[p_col].isin(consts.SOC_P))
        split_df = df[mask].copy()
        retain_df = df[~mask].copy()
        id_cols = split_cols + [p_col]
    else:
        # Split on all data
        split_df = df.copy()
        retain_df = None
        id_cols = split_cols

    # Split by soc weights
    split_df = pd.merge(
        split_df,
        soc_weights,
        on=zone_col
    )

    for soc in soc_cats:
        split_df[soc] *= split_df[unique_col]

    # Tidy up the split dataframe ready to re-merge
    split_df = split_df.drop(unique_col, axis='columns')
    split_df = split_df.melt(
        id_vars=id_cols,
        value_vars=soc_cats,
        var_name=soc_col,
        value_name=unique_col,
    )

    # Don't need to stick back together
    if retain_df is None:
        return split_df

    # Add the soc col to the retained values to match
    retain_df[soc_col] = 0

    # Finally, stick the two back together
    return pd.concat([split_df, retain_df])


def merge_attraction_weights(employment: pd.DataFrame,
                             attraction_weights_path: str,
                             mode_splits_path: str,
                             soc_weights: pd.DataFrame = None,
                             idx_cols: List[str] = None,
                             zone_col: str = 'msoa_zone_id',
                             p_col: str = 'purpose',
                             m_col: str = 'mode',
                             m_split_col: str = 'mode_share',
                             unique_col: str = 'trips',
                             control_path: str = None,
                             lad_lookup_dir: str = None,
                             lad_lookup_name: str = consts.DEFAULT_LAD_LOOKUP,
                             ) -> Tuple[pd.DataFrame,
                                        pd.DataFrame,
                                        Dict[str, float],
                                        Dict[str, float]]:
    """
    Combines employment numbers with attractions weights to produce the
    attractions per purpose.

    Carries out the following actions:
        - Applies attraction weights to employment to produce attractions
        - Splits the attractions by mode
        - Optionally constrains to the values in control_path

    Parameters
    ----------
    employment:
        Wide dataframe containing the employment data. The index should be the
        model_zone (plus any further segmentation), and the columns should be
        the employment categories.

    attraction_weights_path:
        Path the the attraction weights file. This file should contain a wide
        matrix, with the purposes as the index, and the employment categories
        as the columns.

    mode_splits_path:
        Path to the file of mode splits by 'p'

    soc_weights:
        dataframe containing the soc weights by model zone. This dataframe
        should follow the same format as that returned from get_soc_weights().

    idx_cols:
        The column names used to index the wide employment df. This should
        cover all segmentation in the employment

    zone_col:
        The name of the column in employment containing the zone data.

    p_col:
        The name to give to the purpose values column.

    m_col:
        The name to give to the mode values column.

    m_split_col
        The name of the column in mode_splits_path containing the mode share
        values.

    unique_col:
        The name to give to the unique column for each year

    control_path:
        Path to the file containing the data to control the produced
        attractions to. If left as None, no control will be carried out.


    lad_lookup_dir:
        Path to the file containing the conversion from msoa zoning to LAD
        zoning, to be used for controlling the attractions. If left as None, no
        control will be carried out.

    lad_lookup_name:
        The name of the file in lad_lookup_dir that contains the msoa zoning
        to LAD zoning conversion.

    Returns
    -------
    hb_attractions:
        A wide dataframe containing the attraction numbers. The index will
        match the index from employment, the columns will be the purposes
        given in p_col of attractions_weight_path.

    nhb_attractions:
        A wide dataframe containing the attraction numbers. The index will
        match the index from employment, the columns will be the purposes
        given in p_col of attractions_weight_path.

    hb_audit:
        A dictionary showing the values before and after an NTEM control
        (if carried out) for the hb_attractions

    nhb_audit:
        A dictionary showing the values before and after an NTEM control
        (if carried out) for the nhb_attractions

    """
    # Init
    do_ntem_control = control_path is not None and lad_lookup_dir is not None
    idx_cols = ['msoa_zone_id'] if idx_cols is None else idx_cols.copy()
    emp_cats = list(employment.columns.unique())

    # Read in the attraction weights
    attraction_weights = pd.read_csv(attraction_weights_path)
    purposes = list(attraction_weights[p_col])

    # Apply purpose weights to the employment
    a_ph = list()
    for p in purposes:
        # Init loop
        p_attractions = employment.copy()

        # Get the weights and broadcast across all model zones
        p_weights = attraction_weights[attraction_weights[p_col] == p]
        p_weights = np.broadcast_to(
            p_weights[emp_cats].values,
            (len(p_attractions.index), len(emp_cats))
        )

        # Calculate the total attractions per zone for this purpose
        p_attractions[emp_cats] *= p_weights
        p_attractions[p] = p_attractions[emp_cats].sum(axis='columns')
        p_attractions = p_attractions.drop(emp_cats, axis='columns')

        a_ph.append(p_attractions)

    # Stick the attractions by purpose together, and return
    attractions = pd.concat(a_ph, axis='columns')

    # Convert the matrix back to long format
    attractions = attractions.reset_index().melt(
        id_vars=idx_cols,
        var_name=p_col,
        value_name=unique_col
    )
    idx_cols.append(p_col)

    # Need to convert the str purposes into int
    attractions[p_col] = attractions[p_col].apply(lambda row: consts.P_STR2INT[row])

    # Sort out soc categories as needed
    soc_col = 'soc'
    if soc_col in list(attractions):
        # Remove soc splits in p3-8
        attractions = add_soc0(
            attractions,
            data_cols=[unique_col],
            p_col=p_col,
            soc_col=soc_col
        )

    elif soc_weights is not None:
        # Add in soc if needed
        attractions = split_by_soc(
            attractions,
            soc_weights,
            zone_col=zone_col,
            p_col=p_col,
            unique_col=unique_col,
            soc_col=soc_col
        )
        idx_cols.append(soc_col)

    # ## SPLIT THE ATTRACTIONS BY MODE ## #
    # Read in and apply mode splits
    mode_splits = get_mode_splits(
        mode_splits_path,
        ret_zone_col=zone_col,
        ret_p_col=p_col,
        ret_m_col=m_col
    )

    # Merge on all possible columns
    merge_cols = du.intersection(list(mode_splits), idx_cols)
    attractions = attractions.merge(
        mode_splits,
        how='left',
        on=merge_cols
    )
    idx_cols.append(m_col)

    attractions[unique_col] = attractions[unique_col] * attractions[m_split_col]
    attractions = attractions.drop(m_split_col, axis='columns')

    # ## TIDY UP AND SORT ## #
    group_cols = idx_cols
    index_cols = group_cols.copy()
    index_cols.append(unique_col)

    attractions = attractions.reindex(index_cols, axis='columns')
    attractions = attractions.groupby(group_cols).sum().reset_index()
    attractions = attractions.sort_values(group_cols).reset_index(drop=True)

    attractions[m_col] = attractions[m_col].astype(int)
    attractions[p_col] = attractions[p_col].astype(int)

    # ## GENERATE NHB ATTRACTIONS ## #
    # Copy and rename Hb attractions
    nhb_attractions = attractions.copy()
    nhb_attractions = nhb_attractions[nhb_attractions[p_col] != 1]
    nhb_attractions = nhb_attractions[nhb_attractions[p_col] != 7]
    nhb_attractions[p_col] += 10

    # In the meantime hack infill time period in nhb
    tp_infill = pd.DataFrame({'ph': [1, 1, 1, 1],
                              'tp': [1, 2, 3, 4]})
    nhb_attractions['ph'] = 1
    nhb_attractions = pd.merge(
        nhb_attractions,
        tp_infill,
        how='left',
        on='ph'
    ).drop('ph', axis='columns')
    del tp_infill

    # Control if required
    if do_ntem_control:
        # Get ntem totals
        ntem_totals = pd.read_csv(control_path)
        ntem_lad_lookup = pd.read_csv(os.path.join(lad_lookup_dir,
                                                   lad_lookup_name))

        print("Performing HB NTEM constraint...")
        # TODO: Allow control_to_ntem() to take flexible col names
        attractions = attractions.rename(columns={p_col: 'p', m_col: 'm'})
        attractions, hb_audit, _ = du.control_to_ntem(
            attractions,
            ntem_totals,
            ntem_lad_lookup,
            group_cols=['p', 'm'],
            base_value_name='trips',
            ntem_value_name='Attractions',
            purpose='hb'
        )
        attractions = attractions.rename(columns={'p': p_col, 'm': m_col})

        print("Performing NHB NTEM constraint...")
        nhb_attractions = nhb_attractions.rename(columns={p_col: 'p', m_col: 'm'})
        nhb_attractions, nhb_audit, _ = du.control_to_ntem(
            nhb_attractions,
            ntem_totals,
            ntem_lad_lookup,
            group_cols=['p', 'm', 'tp'],
            base_value_name='trips',
            ntem_value_name='Attractions',
            purpose='nhb'
        )
        nhb_attractions = nhb_attractions.rename(columns={'p': p_col, 'm': m_col})

        # Control to NTEM returns wrong type
        attractions[p_col] = attractions[p_col].astype(int)
        attractions[m_col] = attractions[m_col].astype(int)
        nhb_attractions[p_col] = nhb_attractions[p_col].astype(int)
        nhb_attractions[m_col] = nhb_attractions[m_col].astype(int)
        nhb_attractions['tp'] = nhb_attractions['tp'].astype(int)

    else:
        # Create audit showing no NTEM control was used
        hb_audit = {
            'before': attractions['trips'].sum(),
            'target': -1,
            'after': attractions['trips'].sum()
        }
        nhb_audit = {
            'before': nhb_attractions['trips'].sum(),
            'target': -1,
            'after': nhb_attractions['trips'].sum()
        }

    return attractions, nhb_attractions, hb_audit, nhb_audit


def generate_attractions(employment: pd.DataFrame,
                         base_year: str,
                         future_years: List[str],
                         attraction_weights_path: str,
                         mode_splits_path: str,
                         soc_weights_path: str,
                         idx_cols: List[str],
                         audit_dir: str,
                         emp_cat_col: str = 'employment_cat',
                         p_col: str = 'purpose',
                         m_col: str = 'mode',
                         m_split_col: str = 'mode_share',
                         ntem_control_dir: str = None,
                         lad_lookup_dir: str = None,
                         soc_split: bool = True,
                         control_fy_attractions: bool = True
                         ) -> Tuple[pd.DataFrame, pd.DataFrame]:
    """
    Converts employment to attractions using attraction_weights

    Parameters
    ----------
    employment:
        Dataframe containing the employment data. This should contain all
        segmentation, and then a separate column for each year

    base_year:
        The base year of this model run. This will be prepended to future_years
        to run attraction generation for all years

    future_years:
        A list of all the future year columns to be converted

    attraction_weights_path:
        Path the the attraction weights file. This file should contain a wide
        matrix, with the purposes as the index, and the employment categories
        as the columns.

    mode_splits_path:
        Path to the file of mode splits by 'p'

    soc_weights_path:
        Path to the file of soc weights by zone. This file does not
        specifically need to be weights, as the reader will do the conversion
        on data ingestion.

    idx_cols:
        The column names used to index the wide employment df. This should
        cover all segmentation in the employment

    audit_dir:
        Path to the directory to write NTEM control audits out to during
        attraction generation.

    emp_cat_col:
        The name of the column containing the employment categories

    p_col:
        The name of the column in attraction weights containing the purpose
        names. This is also the name that will be given to the column
        containing purpose data in the return df.

    m_col:
        The name to give to the column containing the mode values

    m_split_col
        The name of the column in mode_splits_path containing the mode share
        values.

    ntem_control_dir:
        Path to the file containing the data to control the produced
        attractions to. If left as None, no control will be carried out.

    lad_lookup_dir:
        Path to the file containing the conversion from msoa zoning to LAD
        zoning, to be used for controlling the attractions. If left as None, no
        control will be carried out.

    soc_split:
        Whether to apply the soc splits from soc_weights_path to the
        attractions or not.

    control_fy_attractions:
        Whether to control the generated future year attractions to the
        constraints given in ntem_control_dir or not. When running for
        scenarios other than the base NTEM, this should be False.

    Returns
    -------
    attractions:
        A copy of the employment dataframe, with the yearly values converted
        to attractions.
    """
    # Init
    unique_col = 'trips'
    idx_cols = idx_cols.copy()
    idx_cols.remove(emp_cat_col)
    ntem_base_fname = 'ntem_pa_ave_wday_%s.csv'
    all_years = [base_year] + future_years

    # Get the soc weights per zone - may want to move this into each year
    # in future
    soc_weights = None
    if soc_split:
        soc_weights = get_soc_weights(soc_weights_path)

    # Generate attractions per year
    yr_ph = dict()
    yr_ph_nhb = dict()
    hb_audits = list()
    nhb_audits = list()
    for year in all_years:
        print("\nConverting year %s to attractions..." % str(year))

        # Only only set the control path if we need to constrain
        if not control_fy_attractions and year != base_year:
            ntem_control_path = None
        elif ntem_control_dir is not None:
            ntem_fname = ntem_base_fname % year
            ntem_control_path = os.path.join(ntem_control_dir, ntem_fname)
        else:
            ntem_control_path = None

        # Convert to wide format, for this single year
        yr_emp = employment.pivot_table(
            index=idx_cols,
            columns=emp_cat_col,
            values=year
        )

        # Convert employment to attractions for this year
        yr_ph[year], yr_ph_nhb[year], hb_audit, nhb_audit = merge_attraction_weights(
            employment=yr_emp,
            attraction_weights_path=attraction_weights_path,
            mode_splits_path=mode_splits_path,
            soc_weights=soc_weights,
            idx_cols=idx_cols,
            p_col=p_col,
            m_col=m_col,
            m_split_col=m_split_col,
            unique_col=unique_col,
            control_path=ntem_control_path,
            lad_lookup_dir=lad_lookup_dir

        )

        # Update list of audits
        year_hb_audit = {'year': year}
        year_hb_audit.update(hb_audit)
        hb_audits.append(year_hb_audit)

        year_nhb_audit = {'year': year}
        year_nhb_audit.update(nhb_audit)
        nhb_audits.append(year_nhb_audit)

    # Get all the attractions into a single df, efficiently
    attractions = du.combine_yearly_dfs(
        yr_ph,
        unique_col=unique_col,
        p_col=p_col
    )
    nhb_attractions = du.combine_yearly_dfs(
        yr_ph_nhb,
        unique_col=unique_col,
        p_col=p_col
    )

    # Write the production audits to disk
    if len(hb_audits) > 0:
        fname = consts.ATTRS_FNAME % ('msoa', 'hb')
        path = os.path.join(audit_dir, fname)
        pd.DataFrame(hb_audits).to_csv(path, index=False)

    # Write the production audits to disk
    if len(nhb_audits) > 0:
        fname = consts.ATTRS_FNAME % ('msoa', 'nhb')
        path = os.path.join(audit_dir, fname)
        pd.DataFrame(nhb_audits).to_csv(path, index=False)

    return attractions, nhb_attractions


def build_attraction_imports(import_home: str,
                             base_year: str,
                             attraction_weights_path: str,
                             employment_path: str = None,
                             mode_splits_path: str = None,
                             soc_weights_path: str = None,
                             ntem_control_dir: str = None,
                             lad_lookup_dir: str = None,
                             set_controls: bool = True
                             ) -> Dict[str, str]:
    """
    Builds a dictionary of attraction import paths, forming a standard calling
    procedure for attraction imports. Arguments allow default paths to be
    replaced.

    Parameters
    ----------
    import_home:
        The base path to base all of the other import paths from. This
        should usually be "Y:/NorMITs Demand/import" for business as usual.

    base_year:
        The base year the model is being run at. This is used to determine the
        correct default employment_path and soc_to_sic path

    attraction_weights_path:
        The path to the attractions weights. Unable to give a default value for
        this as it changes depending on the mode.

    employment_path:
        An alternate base year employment import path to use. File will need to
        follow the same format as default file.

    mode_splits_path:
        An alternate mode splits import path to use. File will need to follow
        the same format as default file.

    soc_weights_path:
        An alternate soc weights import path to use. File will need to follow
        the same format as default file.

    ntem_control_dir:
        An alternate ntem control directory to use. File will need to follow
        the same format as default files.

    lad_lookup_dir:
        An alternate lad lookup directory to use. File will need to follow
        the same format as default file.

    set_controls:
        If False 'ntem_control' and 'lad_lookup' outputs will be set to None,
        regardless of any other inputs.

    Returns
    -------
    import_dict:
        A dictionary of paths with the following keys:
        'weights'
        'base_employment'
        'mode_splits'
        'soc_to_sic'
        'ntem_control'
        'lad_lookup'
    """
    # Set all unset paths
    if employment_path is None:
        path = 'attractions/non_freight_msoa_%s.csv' % base_year
        employment_path = os.path.join(import_home, path)

    if mode_splits_path is None:
        path = 'attractions/attraction_mode_split.csv'
        mode_splits_path = os.path.join(import_home, path)

    if soc_weights_path is None:
        path = 'attractions/soc_2_digit_sic_%s.csv' % base_year
        soc_weights_path = os.path.join(import_home, path)

    if set_controls and ntem_control_dir is None:
        path = 'ntem_constraints'
        ntem_control_dir = os.path.join(import_home, path)

    if set_controls and lad_lookup_dir is None:
        lad_lookup_dir = import_home

    # Assign to dict
    imports = {
        'weights': attraction_weights_path,
        'base_employment': employment_path,
        'mode_splits': mode_splits_path,
        'soc_weights': soc_weights_path,
        'ntem_control': ntem_control_dir,
        'lad_lookup': lad_lookup_dir
    }

    # Make sure all import paths exit
    for key, path in imports.items():
        # TODO: Fix cross model inputs
        #  labels: demand merge
        if key == 'weights' and path is None:
            continue

        if not os.path.exists(path):
            raise IOError(
                "Attraction Model Imports: The path for %s does not "
                "exist.\nFull path: %s" % (key, path)
            )

    return imports


def build_attraction_exports(export_home: str,
                             audit_write_dir: str = None
                             ) -> Dict[str, str]:
    """
    Builds a dictionary of attraction export paths, forming a standard calling
    procedure for attraction exports. Arguments allow default paths to be
    replaced.


    Parameters
    ----------
    export_home:
        Usually the export home for this run of the EFS. Can be automatically
        generated using du.build_io_paths()

    audit_write_dir:
        An alternate export path for the audits. By default this will be:
        audits/productions/

    Returns
    -------
    export_dict:
        A dictionary of paths with the following keys:
        'audits'

    """
    # Set all unset export paths to default values
    if audit_write_dir is None:
        audit_write_dir = os.path.join(export_home,
                                       consts.AUDITS_DIRNAME,
                                       'Attractions')
    du.create_folder(audit_write_dir, chDir=False)

    # Build the exports dictionary
    exports = {
        'audits': audit_write_dir
    }

    # Make sure all export paths exit
    for key, path in exports.items():
        if not os.path.exists(path):
            raise IOError(
                "Attraction Model Exports: The path for %s does not "
                "exist.\nFull path: %s" % (key, path)
            )

    return exports<|MERGE_RESOLUTION|>--- conflicted
+++ resolved
@@ -379,15 +379,12 @@
             infill=employment_infill
         )
 
-<<<<<<< HEAD
         # Remove E01 for constraints / dlog
         employment = du.remove_all_commute_cat(
             df=employment,
             emp_cat_col=self.emp_cat_col
         )
 
-=======
->>>>>>> 2cae92f7
         # ## CONSTRAIN POPULATION ## #
         if pre_dlog_constraint:
             print("Performing the first constraint on employment...")
